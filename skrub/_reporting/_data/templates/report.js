--- conflicted
+++ resolved
@@ -284,15 +284,9 @@
             if (msg.cellId === this.elem.id) {
                 this.elem.dataset.isActive = "";
                 this.elem.setAttribute("tabindex", 0);
-<<<<<<< HEAD
-                this.elem.focus({
-                    focusVisible: true
-                });
-=======
                 this.elem.contentEditable = "true";
                 this.elem.focus({});
                 this.elem.contentEditable = "false";
->>>>>>> d515ebba
             } else {
                 delete this.elem.dataset.isActive;
                 this.elem.setAttribute("tabindex", -1);
