--- conflicted
+++ resolved
@@ -1,66 +1,12 @@
 from types import SimpleNamespace
 
 import pytest
-<<<<<<< HEAD
-from numpy.testing import assert_array_equal
-from pandas.api.types import is_datetime64_any_dtype
-from pandas.testing import assert_frame_equal
-from sklearn.utils.fixes import parse_version
-
-from skrub import _dataframe as du
-from skrub._dataframe._polars import POLARS_SETUP
-from skrub._dataframe._test_utils import is_module_polars
-from skrub._datetime_encoder import _TIME_LEVELS, DatetimeEncoder
-from skrub._to_datetime import to_datetime
-
-MODULES = [pd]
-ASSERT_TUPLES = [(pd, assert_frame_equal)]
-
-
-if POLARS_SETUP:
-    import polars as pl
-    from polars.testing import assert_frame_equal as assert_frame_equal_pl
-
-    MODULES.append(pl)
-    ASSERT_TUPLES.append((pl, assert_frame_equal_pl))
-
-
-def get_date(as_array=False):
-    df = pd.DataFrame(
-        [
-            ["2020-01-01", "2020-01-02", "2020-01-03"],
-            ["2021-02-03", "2020-02-04", "2021-02-05"],
-            ["2022-01-01", "2020-12-25", "2022-01-03"],
-            ["2023-02-03", "2020-02-04", "2023-02-05"],
-        ],
-    )
-    df.columns = list(map(str, df.columns))
-    if as_array:
-        return df.to_numpy()
-    return df
-
-
-def get_datetime(as_array=False):
-    df = pd.DataFrame(
-        [
-            ["2020-01-01 10:12:01", "2020-01-02 10:23:00", "2020-01-03 10:00:00"],
-            ["2021-02-03 12:45:23", "2020-02-04 22:12:00", "2021-02-05 12:00:00"],
-            ["2022-01-01 23:23:43", "2020-12-25 11:12:00", "2022-01-03 11:00:00"],
-            ["2023-02-03 11:12:12", "2020-02-04 08:32:00", "2023-02-05 23:00:00"],
-        ],
-    )
-    df.columns = list(map(str, df.columns))
-    if as_array:
-        return df.to_numpy()
-    return df
-=======
 
 from skrub import DatetimeEncoder
 from skrub import _dataframe as sbd
 from skrub import _selectors as s
 from skrub._on_each_column import OnEachColumn
 from skrub._to_float32 import ToFloat32
->>>>>>> d8415265
 
 
 def date(df_module):
@@ -68,13 +14,6 @@
         df_module.make_column("when", ["2020-01-01", None, "2022-01-01"]),
         "%Y-%m-%d",
     )
-<<<<<<< HEAD
-    df.columns = list(map(str, df.columns))
-    if as_array:
-        return df.to_numpy()
-    return df
-=======
->>>>>>> d8415265
 
 
 def datetime(df_module):
@@ -85,235 +24,10 @@
         ),
         "%Y-%m-%d %H:%M:%S",
     )
-<<<<<<< HEAD
-    df.columns = list(map(str, df.columns))
-    if as_array:
-        return df.to_numpy()
-    return df
-=======
->>>>>>> d8415265
 
 
 def tz_datetime(df_module):
     # The equivalent dtype is "datetime64[ns, Asia/Kolkata]"
-<<<<<<< HEAD
-    df = pd.DataFrame(
-        [
-            ["2020-01-01 10:12:01+05:30"],
-            ["2021-02-03 12:45:23+05:30"],
-            ["2022-01-01 23:23:43+05:30"],
-            ["2023-02-03 11:12:12+05:30"],
-        ],
-    )
-    df.columns = list(map(str, df.columns))
-    if as_array:
-        return df.to_numpy()
-    return df
-
-
-def get_mixed_type_dataframe():
-    return pd.DataFrame(
-        dict(
-            a=["2020-01-01", "2020-02-04", "2021-02-05"],
-            b=["yo", "ya", "yu"],
-            c=[1, 2, 3],
-            d=["1", "2", "3"],
-            e=["01/01/2023", "03/01/2023", "14/01/2023"],
-            f=[True, False, True],
-        )
-    )
-
-
-@pytest.mark.parametrize("px", MODULES)
-@pytest.mark.parametrize("as_array", [True, False])
-@pytest.mark.parametrize(
-    "get_data_func, features, format",
-    [
-        (get_date, _TIME_LEVELS[: _TIME_LEVELS.index("day") + 1], "%Y-%m-%d"),
-        (get_datetime, _TIME_LEVELS, "%Y-%m-%d %H:%M:%S"),
-        (get_tz_datetime, _TIME_LEVELS, "%Y-%m-%d %H:%M:%S%z"),
-        (get_nanoseconds, _TIME_LEVELS, "%Y-%m-%d %H:%M:%S.%f"),
-    ],
-)
-@pytest.mark.parametrize(
-    "add_total_seconds, add_day_of_the_week",
-    list(product([True, False], [True, False])),
-)
-@pytest.mark.parametrize("resolution", _TIME_LEVELS)
-def test_fit(
-    px,
-    as_array,
-    get_data_func,
-    features,
-    format,
-    add_total_seconds,
-    add_day_of_the_week,
-    resolution,
-):
-    if ("%f" in format) and (parse_version(pd.__version__) < parse_version("2.0.0")):
-        pytest.xfail("pandas too old")
-    X = get_data_func(as_array=as_array)
-    enc = DatetimeEncoder(
-        add_day_of_the_week=add_day_of_the_week,
-        add_total_seconds=add_total_seconds,
-        resolution=resolution,
-    )
-    enc.fit(X)
-
-    total_seconds = ["total_seconds"] if add_total_seconds else []
-    day_of_week = ["day_of_the_week"] if add_day_of_the_week else []
-
-    if resolution in features:
-        features_ = features[: features.index(resolution) + 1]
-    else:
-        features_ = deepcopy(features)
-
-    features_ += total_seconds + day_of_week
-    columns = range(X.shape[1])
-
-    try:
-        columns = X.columns
-    except AttributeError:
-        columns = list(map(str, range(X.shape[1])))
-    expected_input_to_outputs = {
-        col: [f"{col}_{f}" for f in features_] for col in columns
-    }
-    expected_n_features_out = len(features_) * X.shape[1]
-    expected_feature_names = [
-        f"{col}_{feature}" for col in columns for feature in features_
-    ]
-
-    assert enc.input_to_outputs_ == expected_input_to_outputs
-    assert enc.n_features_out_ == expected_n_features_out
-    assert_array_equal(enc.get_feature_names_out(), expected_feature_names)
-
-
-@pytest.mark.parametrize("px", MODULES)
-@pytest.mark.parametrize(
-    "get_data_func, expected_datetime_columns",
-    [
-        (get_date, ["0", "1", "2"]),
-        (get_datetime, ["0", "1", "2"]),
-        (get_tz_datetime, ["0"]),
-    ],
-)
-@pytest.mark.parametrize("random_state", np.arange(20))
-def test_to_datetime(px, get_data_func, expected_datetime_columns, random_state):
-    if is_module_polars(px):
-        pytest.xfail(reason="AssertionError is raised when using Polars.")
-    X = get_data_func()
-    X = to_datetime(X)
-    X = px.DataFrame(X)
-    datetime_columns = [col for col in X.columns if is_datetime64_any_dtype(X[col])]
-    assert_array_equal(datetime_columns, expected_datetime_columns)
-
-
-@pytest.mark.parametrize("px", MODULES)
-def test_format_nan(px):
-    X = get_nan_datetime()
-    X = px.DataFrame(X)
-    enc = DatetimeEncoder().fit(X)
-    expected_datetime_formats = {
-        "0": "%Y-%m-%d %H:%M:%S",
-        "1": "%Y-%m-%d %H:%M:%S",
-        "2": "%Y-%m-%d %H:%M:%S",
-    }
-    assert enc.datetime_formats_ == expected_datetime_formats
-
-
-@pytest.mark.parametrize("px", MODULES)
-def test_format_nz(px):
-    X = get_tz_datetime()
-    X = px.DataFrame(X)
-    enc = DatetimeEncoder().fit(X)
-    assert enc.datetime_formats_ == {"0": "%Y-%m-%d %H:%M:%S%z"}
-
-
-@pytest.mark.parametrize("px", MODULES)
-def test_resolution_none(px):
-    X = get_datetime()
-    px.DataFrame(X)
-    enc = DatetimeEncoder(
-        resolution=None,
-        add_total_seconds=False,
-    )
-    enc.fit(X)
-
-    assert enc.input_to_outputs_ == {"0": [], "1": [], "2": []}
-    assert enc.n_features_out_ == 0
-    assert_array_equal(enc.get_feature_names_out(), [])
-
-
-@pytest.mark.parametrize("px", MODULES)
-def test_transform_date(px):
-    X = get_date()
-    X = px.DataFrame(X)
-    enc = DatetimeEncoder(
-        add_total_seconds=False,
-    )
-    X_trans = enc.fit_transform(X)
-
-    expected_result = np.array(
-        [
-            [2020, 1, 1, 2020, 1, 2, 2020, 1, 3],
-            [2021, 2, 3, 2020, 2, 4, 2021, 2, 5],
-            [2022, 1, 1, 2020, 12, 25, 2022, 1, 3],
-            [2023, 2, 3, 2020, 2, 4, 2023, 2, 5],
-        ]
-    )
-    X_trans = enc.transform(X)
-    assert_array_equal(X_trans, expected_result)
-
-
-@pytest.mark.parametrize("px", MODULES)
-def test_transform_datetime(px):
-    X = get_datetime()
-    X = px.DataFrame(X)
-    enc = DatetimeEncoder(
-        resolution="second",
-        add_total_seconds=False,
-    )
-    X_trans = enc.fit_transform(X)
-    expected_X_trans = np.array(
-        [
-            [2020, 1, 1, 10, 12, 1, 2020, 1, 2, 10, 23, 0, 2020, 1, 3, 10, 0, 0],
-            [2021, 2, 3, 12, 45, 23, 2020, 2, 4, 22, 12, 0, 2021, 2, 5, 12, 0, 0],
-            [2022, 1, 1, 23, 23, 43, 2020, 12, 25, 11, 12, 0, 2022, 1, 3, 11, 0, 0],
-            [2023, 2, 3, 11, 12, 12, 2020, 2, 4, 8, 32, 0, 2023, 2, 5, 23, 0, 0],
-        ]
-    )
-    assert_array_equal(X_trans, expected_X_trans)
-
-
-def test_transform_tz(df_module):
-    X = get_tz_datetime()
-    X = df_module.make_dataframe(X)
-    enc = DatetimeEncoder(
-        add_total_seconds=True,
-    )
-    X_trans = enc.fit_transform(X)
-    expected_X_trans = df_module.make_dataframe(
-        {
-            "0_year": [2020.0, 2021.0, 2022.0, 2023.0],
-            "0_month": [1.0, 2.0, 1.0, 2.0],
-            "0_day": [1.0, 3.0, 1.0, 3.0],
-            "0_hour": [4.0, 7.0, 17.0, 5.0],
-            "0_total_seconds": [
-                1.57785372e09,
-                1.61233652e09,
-                1.64105962e09,
-                1.67540293e09,
-            ],
-        }
-    )
-    expected_X_trans = du.set_column_names(
-        expected_X_trans, "0_year 0_month 0_day 0_hour 0_total_seconds".split()
-    )
-    if df_module.name == "pandas":
-        expected_X_trans = expected_X_trans.convert_dtypes().astype(pd.Float32Dtype())
-    elif df_module.name == "polars":
-        import polars as pl
-=======
     col = sbd.to_datetime(
         df_module.make_column(
             "when",
@@ -330,62 +44,8 @@
     else:
         assert df_module.name == "polars"
         return col.dt.replace_time_zone("Asia/Kolkata")
->>>>>>> d8415265
-
-        expected_X_trans = expected_X_trans.select(pl.all().cast(pl.Float32))
-    df_module.assert_frame_equal(X_trans, expected_X_trans)
-
-<<<<<<< HEAD
-
-def test_transform_nan(df_module):
-    X = get_nan_datetime()
-    X = df_module.make_dataframe(X)
-    enc = DatetimeEncoder(
-        add_total_seconds=True,
-    )
-    X_trans = enc.fit_transform(X)
-    expected_X_trans = {
-        "0_year": [2020.0, None, 2022.0],
-        "0_month": [1.0, None, 1.0],
-        "0_day": [1.0, None, 1.0],
-        "0_hour": [10.0, None, 23.0],
-        "0_total_seconds": [1577873536.0, None, 1641079424.0],
-        "1_year": [None, 2020.0, 2020.0],
-        "1_month": [None, 2.0, 12.0],
-        "1_day": [None, 4.0, 25.0],
-        "1_hour": [None, 22.0, 11.0],
-        "1_total_seconds": [None, 1580854272.0, 1608894720.0],
-        "2_year": [2020.0, 2021.0, None],
-        "2_month": [1.0, 2.0, None],
-        "2_day": [3.0, 5.0, None],
-        "2_hour": [10.0, 12.0, None],
-        "2_total_seconds": [1578045568.0, 1612526336.0, None],
-    }
-
-    expected_X_trans = df_module.make_dataframe(expected_X_trans)
-    if df_module.name == "pandas":
-        expected_X_trans = expected_X_trans.convert_dtypes().astype(pd.Float32Dtype())
-    elif df_module.name == "polars":
-        import polars as pl
-
-        expected_X_trans = expected_X_trans.select(pl.all().cast(pl.Float32))
-    df_module.assert_frame_equal(X_trans, expected_X_trans)
 
 
-@pytest.mark.parametrize("px", MODULES)
-def test_mixed_type_dataframe(px):
-    if is_module_polars(px):
-        pytest.xfail(
-            reason=(
-                "to_datetime(X) raises polars.exceptions.ComputeError: cannot cast"
-                " 'Object' type"
-            )
-        )
-    X = get_mixed_type_dataframe()
-    X = px.DataFrame(X)
-    enc = DatetimeEncoder().fit(X)
-    assert enc.datetime_formats_ == {"a": "%Y-%m-%d", "e": "%d/%m/%Y"}
-=======
 def nanoseconds(df_module):
     return sbd.to_datetime(
         df_module.make_column(
@@ -403,14 +63,11 @@
         ),
     )
 
->>>>>>> d8415265
 
 _DATETIME_COLUMN_GENERATORS = {
     k: globals()[k] for k in ["date", "datetime", "tz_datetime", "nanoseconds"]
 }
 
-<<<<<<< HEAD
-=======
 
 @pytest.fixture
 def datetime_cols(df_module):
@@ -422,13 +79,8 @@
 @pytest.fixture(params=list(_DATETIME_COLUMN_GENERATORS.keys()))
 def a_datetime_col(request, df_module):
     return _DATETIME_COLUMN_GENERATORS[request.param](df_module)
->>>>>>> d8415265
 
 
-<<<<<<< HEAD
-    with pytest.raises(ValueError, match=r".*failed on column '0'"):
-        DatetimeEncoder(resolution="hello").fit(X)
-=======
 @pytest.fixture
 def expected_features(df_module):
     values = {
@@ -445,11 +97,8 @@
     }
     res = df_module.make_dataframe(values)
     return OnEachColumn(ToFloat32()).fit_transform(res)
->>>>>>> d8415265
 
 
-<<<<<<< HEAD
-=======
 def test_fit_transform(a_datetime_col, expected_features, df_module, use_fit_transform):
     enc = DatetimeEncoder()
     if use_fit_transform:
@@ -462,7 +111,6 @@
     )
     df_module.assert_frame_equal(res, expected_features, rtol=1e-4)
 
->>>>>>> d8415265
 
 @pytest.mark.parametrize(
     "params, extracted_features",
@@ -491,55 +139,18 @@
         ),
     ],
 )
-<<<<<<< HEAD
-def test_to_datetime_incorrect_skip(X):
-    with pytest.raises(TypeError, match=".*must be a pandas or polars Series.*"):
-        assert_array_equal(to_datetime(X), X)
-
-
-def test_to_datetime_type_error():
-    # 3d tensor
-    X = [[["2021-01-01"]]]
-    with pytest.raises(TypeError):
-        to_datetime(X)
-
-
-def test_to_datetime_invalid_params():
-    with pytest.raises(TypeError, match=r".*unexpected keyword argument"):
-        to_datetime(2020, errors="skip")
-
-    with pytest.raises(TypeError, match=r".*unexpected keyword argument"):
-        to_datetime(2020, unit="second")
-
-
-def test_only_ambiguous():
-    X_col = pd.Series(["2021/10/10", "2020/01/02"])
-    out = to_datetime(X_col)
-    # monthfirst by default
-    expected_out = np.array(["2021-10-10", "2020-01-02"], dtype="datetime64[ns]")
-    assert_array_equal(out, expected_out)
-=======
 def test_extracted_features_choice(datetime_cols, params, extracted_features):
     enc = DatetimeEncoder(**params)
     res = enc.fit_transform(datetime_cols.datetime)
     assert enc.extracted_features_ == extracted_features
     assert sbd.column_names(res) == [f"when_{f}" for f in enc.extracted_features_]
 
->>>>>>> d8415265
 
 def test_time_not_extracted_from_date_col(datetime_cols):
     enc = DatetimeEncoder(resolution="nanosecond")
     enc.fit(datetime_cols.date)
     assert enc.extracted_features_ == ["year", "month", "day", "total_seconds"]
 
-<<<<<<< HEAD
-def test_monthfirst_only():
-    X_col = pd.Series(["2021/02/02", "2021/01/15"])
-    out = to_datetime(X_col)
-    expected_out = np.array(["2021-02-02", "2021-01-15"], dtype="datetime64[ns]")
-    assert_array_equal(out, expected_out)
-=======
->>>>>>> d8415265
 
 def test_invalid_resolution(datetime_cols):
     with pytest.raises(ValueError, match=r".*'resolution' options are"):
