import warnings
from typing import Literal

import numpy as np
import pandas as pd
import pytest
from numpy.testing import assert_array_equal
from pandas.testing import assert_frame_equal
from sklearn.feature_extraction.text import HashingVectorizer

from skrub import fuzzy_join
from skrub._dataframe._polars import POLARS_SETUP
from skrub._dataframe._test_utils import is_module_polars

MODULES = [pd]
ASSERT_TUPLES = [(pd, assert_frame_equal)]

if POLARS_SETUP:
    import polars as pl
    from polars.testing import assert_frame_equal as assert_frame_equal_pl

    MODULES.append(pl)
    ASSERT_TUPLES.append((pl, assert_frame_equal_pl))


@pytest.mark.parametrize("px", MODULES)
@pytest.mark.parametrize(
    "analyzer",
    ["char", "char_wb", "word"],
)
def test_fuzzy_join(px, analyzer: Literal["char", "char_wb", "word"]):
    """
    Testing if fuzzy_join results are as expected.
    """
    if is_module_polars(px):
        pytest.xfail(reason="Polars DataFrame object has no attribute 'reset_index'")
    df1 = px.DataFrame({"a1": ["ana", "lala", "nana et sana", np.NaN]})
    df2 = px.DataFrame({"a2": ["anna", "lala et nana", "lana", "sana", np.NaN]})

    df_joined = fuzzy_join(
        left=df1,
        right=df2,
        left_on="a1",
        right_on="a2",
        max_dist=1.0,
        insert_match_info=True,
    )

    n_cols = df1.shape[1] + df2.shape[1] + 3

    assert df_joined.shape == (len(df1), n_cols)

    df_joined2 = fuzzy_join(
        df2,
        df1,
        left_on="a2",
        right_on="a1",
        max_dist=1.0,
        insert_match_info=True,
    )
    # Joining is always done on the left table and thus takes it shape:
    assert df_joined2.shape == (len(df2), n_cols)

    df1["a2"] = 1

    df_on = fuzzy_join(df_joined, df1, on="a1", suffix="2")
    assert "a12" in df_on.columns


<<<<<<< HEAD
def test_max_dist():
    left = pd.DataFrame({"A": ["aa", "bb"]})
    right = pd.DataFrame({"A": ["aa", "ba"], "B": [1, 2]})
    join = fuzzy_join(left, right, on="A", suffix="r")
    assert join["Br"].to_list() == [1, 2]
    join = fuzzy_join(left, right, on="A", suffix="r", max_dist=0.5)
    assert join["Br"].fillna(-1).to_list() == [1, -1]
=======
@pytest.mark.parametrize("px", MODULES)
def test_match_score(px):
    if is_module_polars(px):
        pytest.xfail(reason="Polars DataFrame object has no attribute 'reset_index'")
    left = px.DataFrame({"A": ["aa", "bb"]})
    right = px.DataFrame({"A": ["aa", "ba"], "B": [1, 2]})
    join = fuzzy_join(left, right, on="A", suffixes=("l", "r"))
    assert join["B"].to_list() == [1, 2]
    join = fuzzy_join(left, right, on="A", suffixes=("l", "r"), match_score=0.5)
    assert join["B"].fillna(-1).to_list() == [1, -1]
>>>>>>> b787db99


@pytest.mark.parametrize("px", MODULES)
def test_perfect_matches(px):
    if is_module_polars(px):
        pytest.xfail(reason="Polars DataFrame object has no attribute 'reset_index'")
    # non-regression test for https://github.com/skrub-data/skrub/issues/764
    # fuzzy_join when all rows had a perfect match used to trigger a division by 0
    df = px.DataFrame({"A": [0, 1]})
    with warnings.catch_warnings():
        warnings.simplefilter("error")
        warnings.filterwarnings("ignore", message="This feature is still experimental")
        join = fuzzy_join(df, df, on="A", suffix="r", insert_match_info=True)
    assert_array_equal(join["skrub.Joiner.rescaled_distance"].to_numpy(), [0.0, 0.0])


@pytest.mark.parametrize("px", MODULES)
def test_fuzzy_join_dtypes(px):
    """
    Test that the dtypes of dataframes are maintained after join
    """
<<<<<<< HEAD
    a = pd.DataFrame({"col1": ["aaa", "bbb"], "col2": [1, 2]})
    b = pd.DataFrame({"col1": ["aaa_", "bbb_"], "col3": [1, 2]})
    c = fuzzy_join(a, b, on="col1", suffix="r")
    assert a.dtypes["col2"].kind == "i"
    assert c.dtypes["col2"] == a.dtypes["col2"]
    assert c.dtypes["col3r"] == b.dtypes["col3"]
=======
    if is_module_polars(px):
        pytest.xfail(reason="Polars DataFrame object has no attribute 'reset_index'")
    a = px.DataFrame({"col1": ["aaa", "bbb"], "col2": [1, 2]})
    b = px.DataFrame({"col1": ["aaa_", "bbb_"], "col3": [1, 2]})
    c = fuzzy_join(a, b, on="col1")
    assert a.dtypes["col2"].kind == "i"
    assert c.dtypes["col2"] == a.dtypes["col2"]
    assert c.dtypes["col3"] == b.dtypes["col3"]


@pytest.mark.parametrize("px", MODULES)
@pytest.mark.parametrize(
    ["analyzer", "on", "how"],
    [
        ("a_blabla", True, "left"),
        (1, 3, "right"),
    ],
)
def test_parameters_error(px, analyzer, on, how) -> None:
    """
    Testing if correct errors are raised when wrong parameter values are given.
    """
    df1 = px.DataFrame({"a": ["ana", "lala", "nana"], "b": [1, 2, 3]})
    df2 = px.DataFrame({"a": ["anna", "lala", "ana", "sana"], "c": [5, 6, 7, 8]})
    with pytest.raises(
        ValueError,
        match=(
            f"analyzer should be either 'char', 'word' or 'char_wb', got {analyzer!r}"
        ),
    ):
        fuzzy_join(df1, df2, on="a", analyzer=analyzer, how=how)
    with pytest.raises(
        TypeError,
        match=r"invalid type",
    ):
        fuzzy_join(df1, df2, on=on, how=how)
    with pytest.raises(
        TypeError,
        match=r"invalid type",
    ):
        fuzzy_join(df1, df2, on="a", match_score="blabla")
>>>>>>> b787db99


@pytest.mark.parametrize("px", MODULES)
def test_missing_keys(px):
    if is_module_polars(px):
        pytest.xfail(reason="Polars DataFrame object has no attribute 'reset_index'")
    a = px.DataFrame({"col1": ["aaa", "bbb"], "col2": [1, 2]})
    b = px.DataFrame({"col1": ["aaa_", "bbb_"], "col3": [1, 2]})
    with pytest.raises(
        ValueError,
        match=r"Must pass",
    ):
<<<<<<< HEAD
        fuzzy_join(a, b, left_on="col1", suffix="r", insert_match_info=False)
    left = pd.DataFrame({"a": ["aa", np.NaN, "bb"], "b": [1, 2, np.NaN]})
    right = pd.DataFrame(
=======
        fuzzy_join(a, b, left_on="col1")
    left = px.DataFrame({"a": ["aa", np.NaN, "bb"], "b": [1, 2, np.NaN]})
    right = px.DataFrame(
>>>>>>> b787db99
        {"a": ["aa", "bb", np.NaN, "cc", "dd"], "c": [5, 6, 7, 8, np.NaN]}
    )
    output = fuzzy_join(left, right, on="a", suffix="r", insert_match_info=False)
    assert output.shape == (3, 4)


@pytest.mark.parametrize("px", MODULES)
def test_drop_unmatched(px):
    if is_module_polars(px):
        pytest.xfail(reason="Polars DataFrame object has no attribute 'reset_index'")
    a = px.DataFrame({"col1": ["aaaa", "bbb", "ddd dd"], "col2": [1, 2, 3]})
    b = px.DataFrame({"col1": ["aaa_", "bbb_", "cc ccc"], "col3": [1, 2, 3]})

<<<<<<< HEAD
    c1 = fuzzy_join(
        a,
        b,
        on="col1",
        max_dist=0.9,
        drop_unmatched=True,
        suffix="r",
        insert_match_info=False,
=======
    c1 = fuzzy_join(a, b, on="col1", match_score=0.1, drop_unmatched=True)
    assert c1.shape == (2, 4)

    c2 = fuzzy_join(a, b, on="col1", match_score=0.1)
    assert sum(c2["col3"].isna()) > 0

    c3 = fuzzy_join(a, b, on="col1", how="right", match_score=0.1)
    assert sum(c3["col3"].isna()) > 0

    c4 = fuzzy_join(a, b, on="col1", how="right", match_score=0.1, drop_unmatched=True)
    assert c4.shape == (2, 4)


@pytest.mark.parametrize("px", MODULES)
def test_how_param(px):
    """
    Test correct shape of left and right joins.
    Also test if an error is raised when an incorrect parameter value is passed.
    """
    if is_module_polars(px):
        pytest.xfail(reason="Polars DataFrame object has no attribute 'reset_index'")
    a = px.DataFrame({"col1": ["aaaa", "bbb", "ddd dd"], "col2": [1, 2, 3]})
    b = px.DataFrame(
        {
            "col2": ["aaa_", "bbb_", "ccc", "ddd", "eee", "fff"],
            "col3": [1, 2, 3, 4, 5, 6],
        }
>>>>>>> b787db99
    )
    assert c1.shape == (2, 4)

    c2 = fuzzy_join(a, b, on="col1", max_dist=0.9, suffix="r", insert_match_info=False)
    assert sum(c2["col3r"].isna()) > 0


def test_fuzzy_join_pandas_comparison():
    """
    Tests if fuzzy_join's output is as similar as
    possible with `pandas.merge`.
    """
    left = pd.DataFrame(
        {
            "key": ["K0", "K1", "K2", "K3"],
            "A": ["A0", "A1", "A2", "A3"],
            "B": ["B0", "B1", "B2", "B3"],
        }
    )

    right = pd.DataFrame(
        {
            "key_": ["K0", "K1", "K2", "K3"],
            "C": ["C0", "C1", "C2", "C3"],
            "D": ["D0", "D1", "D2", "D3"],
        }
    )

    result = pd.merge(left, right, left_on="key", right_on="key_")
    result_fj = fuzzy_join(
        left, right, left_on="key", right_on="key_", insert_match_info=False
    )

    assert_frame_equal(result, result_fj)

<<<<<<< HEAD
=======
    result_r = pd.merge(left, right, on="key", how="right")
    result_r_fj = fuzzy_join(left, right, on="key", how="right")

    result_r_fj.drop(columns=["key_y"], inplace=True)
    result_r_fj.rename(columns={"key_x": "key"}, inplace=True)

    assert_frame_equal(result_r, result_r_fj)

    left = left.sample(frac=1, random_state=0)
    right = right.sample(frac=1, random_state=0)
    result_s = pd.merge(left, right, on="key", how="left", sort=True)
    result_s_fj = fuzzy_join(left, right, on="key", how="left", sort=True)

    result_s_fj.drop(columns=["key_y"], inplace=True)
    result_s_fj.rename(columns={"key_x": "key"}, inplace=True)

    assert_frame_equal(result_s, result_s_fj)

>>>>>>> b787db99

@pytest.mark.parametrize("px", MODULES)
def test_correct_encoder(px):
    """
    Test that the encoder error checking is working as intended.
    """
    if is_module_polars(px):
        pytest.xfail(reason="Polars DataFrame object has no attribute 'reset_index'")

    class TestVectorizer(HashingVectorizer):
        """
        Implements a custom vectorizer to check if the `encoder`
        parameter uses the passed instance as expected.
        Raises an error when `fit` is called.
        """

        def fit(self, X, y=None):
            raise AssertionError("Custom vectorizer was called as intended.")

    left = px.DataFrame(
        {
            "key": ["K0", "K1", "K2", "K3"],
            "A": ["A0", "A1", "A2", "A3"],
            "B": ["B0", "B1", "B2", "B3"],
        }
    )

    right = px.DataFrame(
        {
            "key": ["K0", "K1", "K2", "K3"],
            "C": ["C0", "C1", "C2", "C3"],
            "D": ["D0", "D1", "D2", "D3"],
        }
    )

    enc = TestVectorizer()

    with pytest.raises(
        AssertionError, match=r"Custom vectorizer was called as intended."
    ):
        fuzzy_join(left, right, on="key", string_encoder=enc, insert_match_info=False)


@pytest.mark.parametrize("px", MODULES)
def test_numerical_column(px):
    """
    Testing that fuzzy_join works with numerical columns.
    """
    if is_module_polars(px):
        pytest.xfail(reason="Polars DataFrame object has no attribute 'reset_index'")
    left = px.DataFrame({"str1": ["aa", "a", "bb"], "int": [10, 2, 5]})
    right = px.DataFrame(
        {
            "str2": ["aa", "bb", "a", "cc", "dd"],
            "int": [55, 6, 2, 15, 6],
        }
    )

    fj_num = fuzzy_join(left, right, on="int", suffix="r", insert_match_info=False)
    n_cols = left.shape[1] + right.shape[1]
    n_samples = len(left)

    assert fj_num.shape == (n_samples, n_cols)

    fj_num2 = fuzzy_join(left, right, on="int", insert_match_info=True, suffix="r")
    assert fj_num2.shape == (n_samples, n_cols + 3)

    fj_num3 = fuzzy_join(
        left,
        right,
        on="int",
        max_dist=0.1,
        drop_unmatched=True,
        suffix="r",
        ref_dist="no_rescaling",
        insert_match_info=False,
    )
    assert fj_num3.shape == (2, n_cols)


@pytest.mark.parametrize("px, assert_frame_equal_", ASSERT_TUPLES)
def test_datetime_column(px, assert_frame_equal_):
    """
    Testing that fuzzy_join works with datetime columns.
    """
    if is_module_polars(px):
        pytest.xfail(reason="Module 'polars' has no attribute 'to_datetime'")
    left = px.DataFrame(
        {
            "str1": ["aa", "a", "bb"],
            "date": px.to_datetime(["10/10/2022", "12/11/2021", "09/25/2011"]),
        }
    )
    right = px.DataFrame(
        {
            "str2": ["aa", "bb", "a", "cc", "dd"],
            "date": px.to_datetime(
                ["09/10/2022", "12/24/2021", "09/25/2010", "11/05/2025", "02/21/2000"]
            ),
        }
    )

    fj_time = fuzzy_join(left, right, on="date", suffix="r", insert_match_info=False)

    fj_time_expected = px.DataFrame(
        {
            "str1": ["aa", "a", "bb"],
<<<<<<< HEAD
            "date": pd.to_datetime(["10/10/2022", "12/11/2021", "09/25/2011"]),
            "str2r": ["aa", "bb", "a"],
            "dater": pd.to_datetime(["09/10/2022", "12/24/2021", "09/25/2010"]),
=======
            "date_x": px.to_datetime(["10/10/2022", "12/11/2021", "09/25/2011"]),
            "str2": ["aa", "bb", "a"],
            "date_y": px.to_datetime(["09/10/2022", "12/24/2021", "09/25/2010"]),
>>>>>>> b787db99
        }
    )
    assert_frame_equal_(fj_time, fj_time_expected)

    n_cols = left.shape[1] + right.shape[1]
    n_samples = len(left)

    assert fj_time.shape == (n_samples, n_cols)

    fj_time2 = fuzzy_join(left, right, on="date", insert_match_info=True, suffix="r")
    assert fj_time2.shape == (n_samples, n_cols + 3)

    fj_time3 = fuzzy_join(
        left,
        right,
        on="date",
        max_dist=0.1,
        drop_unmatched=True,
        suffix="r",
        insert_match_info=False,
    )
    assert fj_time3.shape == (2, n_cols)


@pytest.mark.parametrize("px, assert_frame_equal_", ASSERT_TUPLES)
def test_mixed_joins(px, assert_frame_equal_):
    """
    Test fuzzy joining on mixed and multiple column types.
    """
    if is_module_polars(px):
        pytest.xfail(reason="Module 'polars' has no attribute 'to_datetime'")
    left = px.DataFrame(
        {
            "str1": ["Paris", "Paris", "Paris"],
            "str2": ["Texas", "France", "Greek God"],
            "int1": [10, 2, 5],
            "int2": [103, 250, 532],
            "date": px.to_datetime(["10/10/2022", "12/11/2021", "09/25/2011"]),
        }
    )
    right = px.DataFrame(
        {
            "str_1": ["Paris", "Paris", "Paris", "cc", "dd"],
            "str_2": ["TX", "FR", "GR Mytho", "cc", "dd"],
            "int1": [55, 6, 2, 15, 6],
            "int2": [554, 146, 32, 215, 612],
            "date": px.to_datetime(
                ["09/10/2022", "12/24/2021", "09/25/2010", "11/05/2025", "02/21/2000"]
            ),
        }
    )

    # On multiple numeric keys
    fj_num = fuzzy_join(
        left, right, on=["int1", "int2"], suffix="r", insert_match_info=False
    )

    expected_fj_num = px.DataFrame(
        {
            "str1": ["Paris", "Paris", "Paris"],
            "str2": ["Texas", "France", "Greek God"],
<<<<<<< HEAD
            "int1": [10, 2, 5],
            "int2": [103, 250, 532],
            "date": pd.to_datetime(["10/10/2022", "12/11/2021", "09/25/2011"]),
            "str_1r": ["Paris", "Paris", "dd"],
            "str_2r": ["FR", "FR", "dd"],
            "int1r": [6, 6, 6],
            "int2r": [146, 146, 612],
            "dater": pd.to_datetime(["12/24/2021", "12/24/2021", "02/21/2000"]),
=======
            "int1_x": [10, 2, 5],
            "int2_x": [103, 250, 532],
            "date_x": px.to_datetime(["10/10/2022", "12/11/2021", "09/25/2011"]),
            "str_1": ["Paris", "Paris", "dd"],
            "str_2": ["FR", "FR", "dd"],
            "int1_y": [6, 6, 6],
            "int2_y": [146, 146, 612],
            "date_y": px.to_datetime(["12/24/2021", "12/24/2021", "02/21/2000"]),
>>>>>>> b787db99
        }
    )
    assert_frame_equal_(fj_num, expected_fj_num)
    assert fj_num.shape == (3, 10)

    # On multiple string keys
    fj_str = fuzzy_join(
        left,
        right,
        left_on=["str1", "str2"],
        right_on=["str_1", "str_2"],
        suffix="r",
        insert_match_info=False,
    )

    expected_fj_str = px.DataFrame(
        {
            "str1": ["Paris", "Paris", "Paris"],
            "str2": ["Texas", "France", "Greek God"],
<<<<<<< HEAD
            "int1": [10, 2, 5],
            "int2": [103, 250, 532],
            "date": pd.to_datetime(["2022-10-10", "2021-12-11", "2011-09-25"]),
            "str_1r": ["Paris", "Paris", "Paris"],
            "str_2r": ["TX", "FR", "GR Mytho"],
            "int1r": [55, 6, 2],
            "int2r": [554, 146, 32],
            "dater": pd.to_datetime(["2022-09-10", "2021-12-24", "2010-09-25"]),
=======
            "int1_x": [10, 2, 5],
            "int2_x": [103, 250, 532],
            "date_x": px.to_datetime(["2022-10-10", "2021-12-11", "2011-09-25"]),
            "str_1": ["Paris", "Paris", "Paris"],
            "str_2": ["TX", "FR", "GR Mytho"],
            "int1_y": [55, 6, 2],
            "int2_y": [554, 146, 32],
            "date_y": px.to_datetime(["2022-09-10", "2021-12-24", "2010-09-25"]),
>>>>>>> b787db99
        }
    )
    assert_frame_equal_(fj_str, expected_fj_str)
    assert fj_str.shape == (3, 10)

    # On mixed, numeric and string keys
    fj_mixed = fuzzy_join(
        left,
        right,
        left_on=["str1", "str2", "int2"],
        right_on=["str_1", "str_2", "int2"],
        suffix="r",
        insert_match_info=False,
    )
    expected_fj_mixed = px.DataFrame(
        {
            "str1": ["Paris", "Paris", "Paris"],
            "str2": ["Texas", "France", "Greek God"],
<<<<<<< HEAD
            "int1": [10, 2, 5],
            "int2": [103, 250, 532],
            "date": pd.to_datetime(["2022-10-10", "2021-12-11", "2011-09-25"]),
            "str_1r": ["Paris", "Paris", "Paris"],
            "str_2r": ["FR", "FR", "TX"],
            "int1r": [6, 6, 55],
            "int2r": [146, 146, 554],
            "dater": pd.to_datetime(["2021-12-24", "2021-12-24", "2022-09-10"]),
=======
            "int1_x": [10, 2, 5],
            "int2_x": [103, 250, 532],
            "date_x": px.to_datetime(["2022-10-10", "2021-12-11", "2011-09-25"]),
            "str_1": ["Paris", "Paris", "Paris"],
            "str_2": ["FR", "FR", "TX"],
            "int1_y": [6, 6, 55],
            "int2_y": [146, 146, 554],
            "date_y": px.to_datetime(["2021-12-24", "2021-12-24", "2022-09-10"]),
>>>>>>> b787db99
        }
    )
    assert_frame_equal_(fj_mixed, expected_fj_mixed)
    assert fj_mixed.shape == (3, 10)

    # On mixed time and string keys
    fj_mixed2 = fuzzy_join(
        left,
        right,
        left_on=["str1", "date"],
        right_on=["str_1", "date"],
        suffix="r",
        insert_match_info=False,
    )
    expected_fj_mixed2 = px.DataFrame(
        {
            "str1": ["Paris", "Paris", "Paris"],
            "str2": ["Texas", "France", "Greek God"],
<<<<<<< HEAD
            "int1": [10, 2, 5],
            "int2": [103, 250, 532],
            "date": pd.to_datetime(["2022-10-10", "2021-12-11", "2011-09-25"]),
            "str_1r": ["Paris", "Paris", "Paris"],
            "str_2r": ["TX", "FR", "GR Mytho"],
            "int1r": [55, 6, 2],
            "int2r": [554, 146, 32],
            "dater": pd.to_datetime(["2022-09-10", "2021-12-24", "2010-09-25"]),
=======
            "int1_x": [10, 2, 5],
            "int2_x": [103, 250, 532],
            "date_x": px.to_datetime(["2022-10-10", "2021-12-11", "2011-09-25"]),
            "str_1": ["Paris", "Paris", "Paris"],
            "str_2": ["TX", "FR", "GR Mytho"],
            "int1_y": [55, 6, 2],
            "int2_y": [554, 146, 32],
            "date_y": px.to_datetime(["2022-09-10", "2021-12-24", "2010-09-25"]),
>>>>>>> b787db99
        }
    )
    assert_frame_equal_(fj_mixed2, expected_fj_mixed2)
    assert fj_mixed2.shape == (3, 10)

    # On mixed time and numbers keys
    fj_mixed3 = fuzzy_join(
        left,
        right,
        left_on=["int1", "date"],
        right_on=["int1", "date"],
        suffix="r",
        insert_match_info=False,
    )
    expected_fj_mixed3 = px.DataFrame(
        {
            "str1": ["Paris", "Paris", "Paris"],
            "str2": ["Texas", "France", "Greek God"],
<<<<<<< HEAD
            "int1": [10, 2, 5],
            "int2": [103, 250, 532],
            "date": pd.to_datetime(["2022-10-10", "2021-12-11", "2011-09-25"]),
            "str_1r": ["Paris", "Paris", "Paris"],
            "str_2r": ["FR", "FR", "GR Mytho"],
            "int1r": [6, 6, 2],
            "int2r": [146, 146, 32],
            "dater": pd.to_datetime(["2021-12-24", "2021-12-24", "2010-09-25"]),
=======
            "int1_x": [10, 2, 5],
            "int2_x": [103, 250, 532],
            "date_x": px.to_datetime(["2022-10-10", "2021-12-11", "2011-09-25"]),
            "str_1": ["Paris", "Paris", "Paris"],
            "str_2": ["FR", "FR", "GR Mytho"],
            "int1_y": [6, 6, 2],
            "int2_y": [146, 146, 32],
            "date_y": px.to_datetime(["2021-12-24", "2021-12-24", "2010-09-25"]),
>>>>>>> b787db99
        }
    )
    assert_frame_equal_(fj_mixed3, expected_fj_mixed3)
    assert fj_mixed3.shape == (3, 10)


@pytest.mark.parametrize("px", MODULES)
def test_iterable_input(px):
    """
    Test if iterable input: list, set, dictionary or tuple works.
    """
    if is_module_polars(px):
        pytest.xfail(reason="Polars DataFrame object has no attribute 'reset_index'")
    df1 = px.DataFrame(
        {"a": ["ana", "lala", "nana"], "str2": ["Texas", "France", "Greek God"]}
    )
<<<<<<< HEAD
    df2 = pd.DataFrame(
        {
            "a": ["anna", "lala", "ana", "nnana"],
            "str_2": ["TX", "FR", "GR Mytho", "dd"],
        }
    )
    assert fuzzy_join(
        df1, df2, on=["a"], suffix="r", insert_match_info=False
    ).shape == (3, 4)
    assert fuzzy_join(df1, df2, on="a", suffix="r", insert_match_info=False).shape == (
        3,
        4,
=======
    df2 = px.DataFrame(
        {"a": ["anna", "lala", "ana", "nnana"], "str_2": ["TX", "FR", "GR Mytho", "dd"]}
>>>>>>> b787db99
    )

    assert fuzzy_join(
        df1,
        df2,
        left_on=["a", "str2"],
        right_on=("a", "str_2"),
        suffix="r",
        insert_match_info=False,
    ).shape == (3, 4)
    assert fuzzy_join(
        df1,
        df2,
        left_on=("a", "str2"),
        right_on=np.asarray(("a", "str_2")),
        suffix="r",
        insert_match_info=False,
    ).shape == (3, 4)


<<<<<<< HEAD
# TODO
@pytest.mark.xfail
def test_missing_values() -> None:
=======
@pytest.mark.parametrize("px", MODULES)
def test_missing_values(px):
>>>>>>> b787db99
    """
    Test fuzzy joining on missing values.
    """
    if is_module_polars(px):
        pytest.xfail(reason="Polars DataFrame object has no attribute 'reset_index'")
    a = px.DataFrame({"col1": ["aaaa", "bbb", "ddd dd"], "col2": [1, 2, 3]})
    b = px.DataFrame({"col3": [np.NaN, "bbb", "ddd dd"], "col4": [1, 2, 3]})

    with pytest.warns(UserWarning, match=r"merging on missing values"):
        c = fuzzy_join(a, b, left_on="col1", right_on="col3", insert_match_info=False)
    assert c.shape[0] == len(b)

    with pytest.warns(UserWarning, match=r"merging on missing values"):
        c = fuzzy_join(b, a, left_on="col3", right_on="col1", insert_match_info=True)
    assert c.shape[0] == len(b)<|MERGE_RESOLUTION|>--- conflicted
+++ resolved
@@ -67,26 +67,16 @@
     assert "a12" in df_on.columns
 
 
-<<<<<<< HEAD
-def test_max_dist():
-    left = pd.DataFrame({"A": ["aa", "bb"]})
-    right = pd.DataFrame({"A": ["aa", "ba"], "B": [1, 2]})
+@pytest.mark.parametrize("px", MODULES)
+def test_max_dist(px):
+    if is_module_polars(px):
+        pytest.xfail(reason="Polars DataFrame object has no attribute 'reset_index'")
+    left = px.DataFrame({"A": ["aa", "bb"]})
+    right = px.DataFrame({"A": ["aa", "ba"], "B": [1, 2]})
     join = fuzzy_join(left, right, on="A", suffix="r")
     assert join["Br"].to_list() == [1, 2]
     join = fuzzy_join(left, right, on="A", suffix="r", max_dist=0.5)
     assert join["Br"].fillna(-1).to_list() == [1, -1]
-=======
-@pytest.mark.parametrize("px", MODULES)
-def test_match_score(px):
-    if is_module_polars(px):
-        pytest.xfail(reason="Polars DataFrame object has no attribute 'reset_index'")
-    left = px.DataFrame({"A": ["aa", "bb"]})
-    right = px.DataFrame({"A": ["aa", "ba"], "B": [1, 2]})
-    join = fuzzy_join(left, right, on="A", suffixes=("l", "r"))
-    assert join["B"].to_list() == [1, 2]
-    join = fuzzy_join(left, right, on="A", suffixes=("l", "r"), match_score=0.5)
-    assert join["B"].fillna(-1).to_list() == [1, -1]
->>>>>>> b787db99
 
 
 @pytest.mark.parametrize("px", MODULES)
@@ -108,56 +98,14 @@
     """
     Test that the dtypes of dataframes are maintained after join
     """
-<<<<<<< HEAD
-    a = pd.DataFrame({"col1": ["aaa", "bbb"], "col2": [1, 2]})
-    b = pd.DataFrame({"col1": ["aaa_", "bbb_"], "col3": [1, 2]})
+    if is_module_polars(px):
+        pytest.xfail(reason="Polars DataFrame object has no attribute 'reset_index'")
+    a = px.DataFrame({"col1": ["aaa", "bbb"], "col2": [1, 2]})
+    b = px.DataFrame({"col1": ["aaa_", "bbb_"], "col3": [1, 2]})
     c = fuzzy_join(a, b, on="col1", suffix="r")
     assert a.dtypes["col2"].kind == "i"
     assert c.dtypes["col2"] == a.dtypes["col2"]
     assert c.dtypes["col3r"] == b.dtypes["col3"]
-=======
-    if is_module_polars(px):
-        pytest.xfail(reason="Polars DataFrame object has no attribute 'reset_index'")
-    a = px.DataFrame({"col1": ["aaa", "bbb"], "col2": [1, 2]})
-    b = px.DataFrame({"col1": ["aaa_", "bbb_"], "col3": [1, 2]})
-    c = fuzzy_join(a, b, on="col1")
-    assert a.dtypes["col2"].kind == "i"
-    assert c.dtypes["col2"] == a.dtypes["col2"]
-    assert c.dtypes["col3"] == b.dtypes["col3"]
-
-
-@pytest.mark.parametrize("px", MODULES)
-@pytest.mark.parametrize(
-    ["analyzer", "on", "how"],
-    [
-        ("a_blabla", True, "left"),
-        (1, 3, "right"),
-    ],
-)
-def test_parameters_error(px, analyzer, on, how) -> None:
-    """
-    Testing if correct errors are raised when wrong parameter values are given.
-    """
-    df1 = px.DataFrame({"a": ["ana", "lala", "nana"], "b": [1, 2, 3]})
-    df2 = px.DataFrame({"a": ["anna", "lala", "ana", "sana"], "c": [5, 6, 7, 8]})
-    with pytest.raises(
-        ValueError,
-        match=(
-            f"analyzer should be either 'char', 'word' or 'char_wb', got {analyzer!r}"
-        ),
-    ):
-        fuzzy_join(df1, df2, on="a", analyzer=analyzer, how=how)
-    with pytest.raises(
-        TypeError,
-        match=r"invalid type",
-    ):
-        fuzzy_join(df1, df2, on=on, how=how)
-    with pytest.raises(
-        TypeError,
-        match=r"invalid type",
-    ):
-        fuzzy_join(df1, df2, on="a", match_score="blabla")
->>>>>>> b787db99
 
 
 @pytest.mark.parametrize("px", MODULES)
@@ -170,15 +118,9 @@
         ValueError,
         match=r"Must pass",
     ):
-<<<<<<< HEAD
         fuzzy_join(a, b, left_on="col1", suffix="r", insert_match_info=False)
-    left = pd.DataFrame({"a": ["aa", np.NaN, "bb"], "b": [1, 2, np.NaN]})
-    right = pd.DataFrame(
-=======
-        fuzzy_join(a, b, left_on="col1")
     left = px.DataFrame({"a": ["aa", np.NaN, "bb"], "b": [1, 2, np.NaN]})
     right = px.DataFrame(
->>>>>>> b787db99
         {"a": ["aa", "bb", np.NaN, "cc", "dd"], "c": [5, 6, 7, 8, np.NaN]}
     )
     output = fuzzy_join(left, right, on="a", suffix="r", insert_match_info=False)
@@ -192,7 +134,6 @@
     a = px.DataFrame({"col1": ["aaaa", "bbb", "ddd dd"], "col2": [1, 2, 3]})
     b = px.DataFrame({"col1": ["aaa_", "bbb_", "cc ccc"], "col3": [1, 2, 3]})
 
-<<<<<<< HEAD
     c1 = fuzzy_join(
         a,
         b,
@@ -201,38 +142,8 @@
         drop_unmatched=True,
         suffix="r",
         insert_match_info=False,
-=======
-    c1 = fuzzy_join(a, b, on="col1", match_score=0.1, drop_unmatched=True)
+    )
     assert c1.shape == (2, 4)
-
-    c2 = fuzzy_join(a, b, on="col1", match_score=0.1)
-    assert sum(c2["col3"].isna()) > 0
-
-    c3 = fuzzy_join(a, b, on="col1", how="right", match_score=0.1)
-    assert sum(c3["col3"].isna()) > 0
-
-    c4 = fuzzy_join(a, b, on="col1", how="right", match_score=0.1, drop_unmatched=True)
-    assert c4.shape == (2, 4)
-
-
-@pytest.mark.parametrize("px", MODULES)
-def test_how_param(px):
-    """
-    Test correct shape of left and right joins.
-    Also test if an error is raised when an incorrect parameter value is passed.
-    """
-    if is_module_polars(px):
-        pytest.xfail(reason="Polars DataFrame object has no attribute 'reset_index'")
-    a = px.DataFrame({"col1": ["aaaa", "bbb", "ddd dd"], "col2": [1, 2, 3]})
-    b = px.DataFrame(
-        {
-            "col2": ["aaa_", "bbb_", "ccc", "ddd", "eee", "fff"],
-            "col3": [1, 2, 3, 4, 5, 6],
-        }
->>>>>>> b787db99
-    )
-    assert c1.shape == (2, 4)
-
     c2 = fuzzy_join(a, b, on="col1", max_dist=0.9, suffix="r", insert_match_info=False)
     assert sum(c2["col3r"].isna()) > 0
 
@@ -265,27 +176,6 @@
 
     assert_frame_equal(result, result_fj)
 
-<<<<<<< HEAD
-=======
-    result_r = pd.merge(left, right, on="key", how="right")
-    result_r_fj = fuzzy_join(left, right, on="key", how="right")
-
-    result_r_fj.drop(columns=["key_y"], inplace=True)
-    result_r_fj.rename(columns={"key_x": "key"}, inplace=True)
-
-    assert_frame_equal(result_r, result_r_fj)
-
-    left = left.sample(frac=1, random_state=0)
-    right = right.sample(frac=1, random_state=0)
-    result_s = pd.merge(left, right, on="key", how="left", sort=True)
-    result_s_fj = fuzzy_join(left, right, on="key", how="left", sort=True)
-
-    result_s_fj.drop(columns=["key_y"], inplace=True)
-    result_s_fj.rename(columns={"key_x": "key"}, inplace=True)
-
-    assert_frame_equal(result_s, result_s_fj)
-
->>>>>>> b787db99
 
 @pytest.mark.parametrize("px", MODULES)
 def test_correct_encoder(px):
@@ -393,15 +283,9 @@
     fj_time_expected = px.DataFrame(
         {
             "str1": ["aa", "a", "bb"],
-<<<<<<< HEAD
-            "date": pd.to_datetime(["10/10/2022", "12/11/2021", "09/25/2011"]),
+            "date": px.to_datetime(["10/10/2022", "12/11/2021", "09/25/2011"]),
             "str2r": ["aa", "bb", "a"],
-            "dater": pd.to_datetime(["09/10/2022", "12/24/2021", "09/25/2010"]),
-=======
-            "date_x": px.to_datetime(["10/10/2022", "12/11/2021", "09/25/2011"]),
-            "str2": ["aa", "bb", "a"],
-            "date_y": px.to_datetime(["09/10/2022", "12/24/2021", "09/25/2010"]),
->>>>>>> b787db99
+            "dater": px.to_datetime(["09/10/2022", "12/24/2021", "09/25/2010"]),
         }
     )
     assert_frame_equal_(fj_time, fj_time_expected)
@@ -463,25 +347,14 @@
         {
             "str1": ["Paris", "Paris", "Paris"],
             "str2": ["Texas", "France", "Greek God"],
-<<<<<<< HEAD
             "int1": [10, 2, 5],
             "int2": [103, 250, 532],
-            "date": pd.to_datetime(["10/10/2022", "12/11/2021", "09/25/2011"]),
+            "date": px.to_datetime(["10/10/2022", "12/11/2021", "09/25/2011"]),
             "str_1r": ["Paris", "Paris", "dd"],
             "str_2r": ["FR", "FR", "dd"],
             "int1r": [6, 6, 6],
             "int2r": [146, 146, 612],
-            "dater": pd.to_datetime(["12/24/2021", "12/24/2021", "02/21/2000"]),
-=======
-            "int1_x": [10, 2, 5],
-            "int2_x": [103, 250, 532],
-            "date_x": px.to_datetime(["10/10/2022", "12/11/2021", "09/25/2011"]),
-            "str_1": ["Paris", "Paris", "dd"],
-            "str_2": ["FR", "FR", "dd"],
-            "int1_y": [6, 6, 6],
-            "int2_y": [146, 146, 612],
-            "date_y": px.to_datetime(["12/24/2021", "12/24/2021", "02/21/2000"]),
->>>>>>> b787db99
+            "dater": px.to_datetime(["12/24/2021", "12/24/2021", "02/21/2000"]),
         }
     )
     assert_frame_equal_(fj_num, expected_fj_num)
@@ -501,25 +374,14 @@
         {
             "str1": ["Paris", "Paris", "Paris"],
             "str2": ["Texas", "France", "Greek God"],
-<<<<<<< HEAD
             "int1": [10, 2, 5],
             "int2": [103, 250, 532],
-            "date": pd.to_datetime(["2022-10-10", "2021-12-11", "2011-09-25"]),
+            "date": px.to_datetime(["2022-10-10", "2021-12-11", "2011-09-25"]),
             "str_1r": ["Paris", "Paris", "Paris"],
             "str_2r": ["TX", "FR", "GR Mytho"],
             "int1r": [55, 6, 2],
             "int2r": [554, 146, 32],
-            "dater": pd.to_datetime(["2022-09-10", "2021-12-24", "2010-09-25"]),
-=======
-            "int1_x": [10, 2, 5],
-            "int2_x": [103, 250, 532],
-            "date_x": px.to_datetime(["2022-10-10", "2021-12-11", "2011-09-25"]),
-            "str_1": ["Paris", "Paris", "Paris"],
-            "str_2": ["TX", "FR", "GR Mytho"],
-            "int1_y": [55, 6, 2],
-            "int2_y": [554, 146, 32],
-            "date_y": px.to_datetime(["2022-09-10", "2021-12-24", "2010-09-25"]),
->>>>>>> b787db99
+            "dater": px.to_datetime(["2022-09-10", "2021-12-24", "2010-09-25"]),
         }
     )
     assert_frame_equal_(fj_str, expected_fj_str)
@@ -538,25 +400,14 @@
         {
             "str1": ["Paris", "Paris", "Paris"],
             "str2": ["Texas", "France", "Greek God"],
-<<<<<<< HEAD
             "int1": [10, 2, 5],
             "int2": [103, 250, 532],
-            "date": pd.to_datetime(["2022-10-10", "2021-12-11", "2011-09-25"]),
+            "date": px.to_datetime(["2022-10-10", "2021-12-11", "2011-09-25"]),
             "str_1r": ["Paris", "Paris", "Paris"],
             "str_2r": ["FR", "FR", "TX"],
             "int1r": [6, 6, 55],
             "int2r": [146, 146, 554],
-            "dater": pd.to_datetime(["2021-12-24", "2021-12-24", "2022-09-10"]),
-=======
-            "int1_x": [10, 2, 5],
-            "int2_x": [103, 250, 532],
-            "date_x": px.to_datetime(["2022-10-10", "2021-12-11", "2011-09-25"]),
-            "str_1": ["Paris", "Paris", "Paris"],
-            "str_2": ["FR", "FR", "TX"],
-            "int1_y": [6, 6, 55],
-            "int2_y": [146, 146, 554],
-            "date_y": px.to_datetime(["2021-12-24", "2021-12-24", "2022-09-10"]),
->>>>>>> b787db99
+            "dater": px.to_datetime(["2021-12-24", "2021-12-24", "2022-09-10"]),
         }
     )
     assert_frame_equal_(fj_mixed, expected_fj_mixed)
@@ -575,25 +426,14 @@
         {
             "str1": ["Paris", "Paris", "Paris"],
             "str2": ["Texas", "France", "Greek God"],
-<<<<<<< HEAD
             "int1": [10, 2, 5],
             "int2": [103, 250, 532],
-            "date": pd.to_datetime(["2022-10-10", "2021-12-11", "2011-09-25"]),
+            "date": px.to_datetime(["2022-10-10", "2021-12-11", "2011-09-25"]),
             "str_1r": ["Paris", "Paris", "Paris"],
             "str_2r": ["TX", "FR", "GR Mytho"],
             "int1r": [55, 6, 2],
             "int2r": [554, 146, 32],
-            "dater": pd.to_datetime(["2022-09-10", "2021-12-24", "2010-09-25"]),
-=======
-            "int1_x": [10, 2, 5],
-            "int2_x": [103, 250, 532],
-            "date_x": px.to_datetime(["2022-10-10", "2021-12-11", "2011-09-25"]),
-            "str_1": ["Paris", "Paris", "Paris"],
-            "str_2": ["TX", "FR", "GR Mytho"],
-            "int1_y": [55, 6, 2],
-            "int2_y": [554, 146, 32],
-            "date_y": px.to_datetime(["2022-09-10", "2021-12-24", "2010-09-25"]),
->>>>>>> b787db99
+            "dater": px.to_datetime(["2022-09-10", "2021-12-24", "2010-09-25"]),
         }
     )
     assert_frame_equal_(fj_mixed2, expected_fj_mixed2)
@@ -612,25 +452,14 @@
         {
             "str1": ["Paris", "Paris", "Paris"],
             "str2": ["Texas", "France", "Greek God"],
-<<<<<<< HEAD
             "int1": [10, 2, 5],
             "int2": [103, 250, 532],
-            "date": pd.to_datetime(["2022-10-10", "2021-12-11", "2011-09-25"]),
+            "date": px.to_datetime(["2022-10-10", "2021-12-11", "2011-09-25"]),
             "str_1r": ["Paris", "Paris", "Paris"],
             "str_2r": ["FR", "FR", "GR Mytho"],
             "int1r": [6, 6, 2],
             "int2r": [146, 146, 32],
-            "dater": pd.to_datetime(["2021-12-24", "2021-12-24", "2010-09-25"]),
-=======
-            "int1_x": [10, 2, 5],
-            "int2_x": [103, 250, 532],
-            "date_x": px.to_datetime(["2022-10-10", "2021-12-11", "2011-09-25"]),
-            "str_1": ["Paris", "Paris", "Paris"],
-            "str_2": ["FR", "FR", "GR Mytho"],
-            "int1_y": [6, 6, 2],
-            "int2_y": [146, 146, 32],
-            "date_y": px.to_datetime(["2021-12-24", "2021-12-24", "2010-09-25"]),
->>>>>>> b787db99
+            "dater": px.to_datetime(["2021-12-24", "2021-12-24", "2010-09-25"]),
         }
     )
     assert_frame_equal_(fj_mixed3, expected_fj_mixed3)
@@ -647,8 +476,7 @@
     df1 = px.DataFrame(
         {"a": ["ana", "lala", "nana"], "str2": ["Texas", "France", "Greek God"]}
     )
-<<<<<<< HEAD
-    df2 = pd.DataFrame(
+    df2 = px.DataFrame(
         {
             "a": ["anna", "lala", "ana", "nnana"],
             "str_2": ["TX", "FR", "GR Mytho", "dd"],
@@ -660,10 +488,6 @@
     assert fuzzy_join(df1, df2, on="a", suffix="r", insert_match_info=False).shape == (
         3,
         4,
-=======
-    df2 = px.DataFrame(
-        {"a": ["anna", "lala", "ana", "nnana"], "str_2": ["TX", "FR", "GR Mytho", "dd"]}
->>>>>>> b787db99
     )
 
     assert fuzzy_join(
@@ -684,14 +508,9 @@
     ).shape == (3, 4)
 
 
-<<<<<<< HEAD
-# TODO
 @pytest.mark.xfail
-def test_missing_values() -> None:
-=======
 @pytest.mark.parametrize("px", MODULES)
 def test_missing_values(px):
->>>>>>> b787db99
     """
     Test fuzzy joining on missing values.
     """
