from sklearn.base import BaseEstimator, TransformerMixin

from ._dataframe._namespace import get_df_namespace
from ._on_each_column import SingleColumnTransformer


def _check_columns(df, columns):
    """Check that provided columns exist in the dataframe and return them in a list.

    Checking this ourselves allows having the same exception for both pandas
    and polars dataframes.

    If `df` is not a dataframe (does not have a ``columns`` attribute), skip
    the check. As the transformers in this module are basically stateless,
    this allows getting an operational transformer without fit data; for
    example ``selector = SelectCols(["A", "B"]).fit(None)``, as the fit data is
    not used for anything else than this check.

    If ``columns`` is a ``str`` (a single column name), the return value wraps
    it in a list (of length 1).
    """
    if isinstance(columns, str):
        columns = [columns]
    columns = list(columns)
    if not hasattr(df, "columns"):
        return columns
    diff = set(columns) - set(df.columns)
    if not diff:
        return columns
    raise ValueError(
        f"The following columns were not found in the input DataFrame: {diff}"
    )


class SelectCols(TransformerMixin, BaseEstimator):
    """Select a subset of a DataFrame's columns.

    A ``ValueError`` is raised if any of the provided column names are not in
    the dataframe.

    Accepts :obj:`pandas.DataFrame` and :obj:`polars.DataFrame` inputs.

    Parameters
    ----------
    cols : list of str or str
        The columns to select. A single column name can be passed as a ``str``:
        ``"col_name"`` is the same as ``["col_name"]``.

    Examples
    --------
    >>> import pandas as pd
    >>> from skrub import SelectCols
    >>> df = pd.DataFrame({"A": [1, 2], "B": [10, 20], "C": ["x", "y"]})
    >>> df
       A   B  C
    0  1  10  x
    1  2  20  y
    >>> SelectCols(["C", "A"]).fit_transform(df)
       C  A
    0  x  1
    1  y  2
    >>> SelectCols(["X", "A"]).fit_transform(df)
    Traceback (most recent call last):
        ...
    ValueError: The following columns were not found in the input DataFrame: {'X'}
    """

    def __init__(self, cols):
        self.cols = cols

    def fit(self, X, y=None):
        """Fit the transformer.

        Parameters
        ----------
        X : DataFrame or None
            If `X` is a DataFrame, the transformer checks that all the column
            names provided in ``self.cols`` can be found in `X`.

        y : None
            Unused.

        Returns
        -------
        SelectCols
            The transformer itself.
        """
        _check_columns(X, self.cols)
        return self

    def transform(self, X):
        """Transform a dataframe by selecting columns.

        Parameters
        ----------
        X : DataFrame
            The DataFrame on which to apply the selection.

        Returns
        -------
        DataFrame
            The input DataFrame ``X`` after selecting only the columns listed
            in ``self.cols`` (in the provided order).
        """
        cols = _check_columns(X, self.cols)
        namespace, _ = get_df_namespace(X)
        return namespace.select(X, cols)


class DropCols(TransformerMixin, BaseEstimator):
    """Drop a subset of a DataFrame's columns.

    The other columns are kept in their original order. A ``ValueError`` is
    raised if any of the provided column names are not in the dataframe.

    Accepts :obj:`pandas.DataFrame` and :obj:`polars.DataFrame` inputs.

    Parameters
    ----------
    cols : list of str or str
        The columns to drop. A single column name can be passed as a ``str``:
        ``"col_name"`` is the same as ``["col_name"]``.

    Examples
    --------
    >>> import pandas as pd
    >>> from skrub import DropCols
    >>> df = pd.DataFrame({"A": [1, 2], "B": [10, 20], "C": ["x", "y"]})
    >>> df
       A   B  C
    0  1  10  x
    1  2  20  y
    >>> DropCols(["A", "C"]).fit_transform(df)
        B
    0  10
    1  20
    >>> DropCols(["X"]).fit_transform(df)
    Traceback (most recent call last):
        ...
    ValueError: The following columns were not found in the input DataFrame: {'X'}
    """

    def __init__(self, cols):
        self.cols = cols

    def fit(self, X, y=None):
        """Fit the transformer.

        Parameters
        ----------
        X : DataFrame or None
            If `X` is a DataFrame, the transformer checks that all the column
            names provided in ``self.cols`` can be found in `X`.

        y : None
            Unused.

        Returns
        -------
        DropCols
            The transformer itself.
        """
        _check_columns(X, self.cols)
        return self

    def transform(self, X):
        """Transform a dataframe by dropping columns.

        Parameters
        ----------
        X : DataFrame
            The DataFrame on which to apply the selection.

        Returns
        -------
        DataFrame
            The input DataFrame ``X`` after dropping the columns listed in
            ``self.cols``.
        """
        cols = _check_columns(X, self.cols)
        namespace, _ = get_df_namespace(X)
        return namespace.select(X, [c for c in X.columns if c not in cols])


<<<<<<< HEAD
class Drop(BaseEstimator):
    __single_column_transformer__ = True

    def fit_transform(self, column):
        return []

    def transform(self, column):
        return []

    def fit(self, column):
        self.fit_transform(column)
        return self
=======
class Drop(SingleColumnTransformer):
    def fit_transform(self, column, y=None):
        return []

    def transform(self, column):
        return []
>>>>>>> d8415265
<|MERGE_RESOLUTION|>--- conflicted
+++ resolved
@@ -182,24 +182,9 @@
         return namespace.select(X, [c for c in X.columns if c not in cols])
 
 
-<<<<<<< HEAD
-class Drop(BaseEstimator):
-    __single_column_transformer__ = True
-
-    def fit_transform(self, column):
-        return []
-
-    def transform(self, column):
-        return []
-
-    def fit(self, column):
-        self.fit_transform(column)
-        return self
-=======
 class Drop(SingleColumnTransformer):
     def fit_transform(self, column, y=None):
         return []
 
     def transform(self, column):
-        return []
->>>>>>> d8415265
+        return []