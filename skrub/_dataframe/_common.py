--- conflicted
+++ resolved
@@ -242,19 +242,11 @@
 def make_dataframe_like(df, data):
     """Create a dataframe from `data` using the module of `df`.
 
-<<<<<<< HEAD
-    data can either be a dictionary {column_name: column} or a list of columns
-    (with names).
-
-    df can either be a dataframe or a column, and it is only used for dispatch,
-    ie to determine if the resulting dataframe should be a pandas or polars
-=======
     `data` can either be a dictionary {column_name: column} or a list of columns
     (with names).
 
     `df` can either be a dataframe or a column, and it is only used for dispatch,
     i.e. to determine if the resulting dataframe should be a pandas or polars
->>>>>>> f819ea85
     dataframe.
     """
     raise NotImplementedError()
