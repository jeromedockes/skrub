from collections.abc import Mapping

import numpy as np
import pandas as pd
import pandas.api.types
from sklearn.utils.fixes import parse_version

try:
    import polars as pl
except ImportError:
    pass

from .._dispatch import dispatch

__all__ = [
    #
    # Inspecting containers' type and module
    #
    "skrub_namespace",
    "dataframe_module_name",
    "is_pandas",
    "is_polars",
    "is_dataframe",
    "is_lazyframe",
    "is_column",
    #
    # Conversions to and from other container types
    #
    "to_list",
    "to_numpy",
    "to_pandas",
    "make_dataframe_like",
    "make_column_like",
    "null_value_for",
    "all_null_like",
    "concat_horizontal",
    "to_column_list",
    "col",
    "collect",
    #
    # Querying and modifying metadata
    #
    "shape",
    "name",
    "column_names",
    "rename",
    "set_column_names",
    #
    # Inspecting dtypes and casting
    #
    "dtype",
    "dtypes",
    "cast",
    "is_pandas_extension_dtype",
    "pandas_convert_dtypes",
    "is_bool",
    "is_numeric",
    "is_integer",
    "is_float",
    "to_float32",
    "is_string",
    "to_string",
    "is_object",
    "is_pandas_object",
    "is_any_date",
    "to_datetime",
    "is_categorical",
    "to_categorical",
    #
    # Inspecting, selecting and modifying values
    #
    "all",
    "any",
    "is_null",
    "has_nulls",
    "drop_nulls",
    "fill_nulls",
    "n_unique",
    "unique",
    "where",
    "sample",
    "head",
    "replace",
]

#
# Inspecting containers' type and module
# ======================================
#


# TODO: skrub_namespace is temporary; all code in those modules should be moved
# here or in the corresponding skrub modules and use the dispatch mechanism.


@dispatch
def skrub_namespace(obj):
    """Return the skrub private module for a dataframe library.

    Returns either ``skrub._dataframe._pandas`` or ``skrub._dataframe._polars``.
    This is temporary until functions in those modules have moved elsewhere.
    """
    raise NotImplementedError()


@skrub_namespace.specialize("pandas")
def _skrub_namespace_pandas(obj):
    from . import _pandas

    return _pandas


@skrub_namespace.specialize("polars")
def _skrub_namespace_polars(obj):
    from . import _polars

    return _polars


@dispatch
def dataframe_module_name(obj):
    """Return the dataframe module this object belongs to: 'pandas' or 'polars'."""
    raise NotImplementedError()


@dataframe_module_name.specialize("pandas")
def _dataframe_module_name_pandas(obj):
    return "pandas"


@dataframe_module_name.specialize("polars")
def _dataframe_module_name_polars(obj):
    return "polars"


def is_pandas(obj):
    """Return True if ``obj`` is a pandas DataFrame or Series."""
    return dataframe_module_name(obj) == "pandas"


def is_polars(obj):
    """Return True if ``obj`` is a polars DataFrame, LazyFrame or Series."""
    return dataframe_module_name(obj) == "polars"


@dispatch
def is_dataframe(obj):
    """Return True if ``obj`` is a DataFrame or a LazyFrame"""
    return False


@is_dataframe.specialize("pandas", argument_type="DataFrame")
def _is_dataframe_pandas(obj):
    return True


@is_dataframe.specialize("polars", argument_type=["DataFrame", "LazyFrame"])
def _is_dataframe_polars(obj):
    return True


@dispatch
def is_lazyframe(df):
    """Return True if ``df`` is a polars LazyFrame"""
    return False


@is_lazyframe.specialize("polars", argument_type="LazyFrame")
def _is_lazyframe_polars_lazyframe(df):
    return True


@dispatch
def is_column(obj):
    """Return True if ``obj`` is a dataframe column"""
    return False


@is_column.specialize("pandas", argument_type="Column")
def _is_column_pandas(obj):
    return True


@is_column.specialize("polars", argument_type="Column")
def _is_column_polars(obj):
    return True


#
# Conversions to and from other container types
# =============================================
#


@dispatch
def to_list(col):
    raise NotImplementedError()


@to_list.specialize("pandas", argument_type="Column")
def _to_list_pandas(col):
    result = col.tolist()
    return [None if item is pd.NA else item for item in result]


@to_list.specialize("polars", argument_type="Column")
def _to_list_polars(col):
    return col.to_list()


@dispatch
def to_numpy(col):
    raise NotImplementedError()


@to_numpy.specialize("pandas", argument_type="Column")
def _to_numpy_pandas_column(col):
    if pd.api.types.is_numeric_dtype(col) and col.isna().any():
        col = col.astype(float)
    return col.to_numpy()


@to_numpy.specialize("polars", argument_type="Column")
def _to_numpy_polars_column(col):
    return col.to_numpy()


@dispatch
def to_pandas(obj):
    raise NotImplementedError()


@to_pandas.specialize("pandas")
def _to_pandas_pandas(obj):
    return obj


@to_pandas.specialize("polars")
def _to_pandas_polars(obj):
    return obj.to_pandas()


@dispatch
def make_dataframe_like(df, data):
    """Create a dataframe from `data` using the module of `df`.

    `data` can either be a dictionary {column_name: column} or a list of columns
    (with names).

    `df` can either be a dataframe or a column, and it is only used for dispatch,
    i.e. to determine if the resulting dataframe should be a pandas or polars
    dataframe.
    """
    raise NotImplementedError()


@make_dataframe_like.specialize("pandas")
def _make_dataframe_like_pandas(df, data):
    if isinstance(data, Mapping):
        return pd.DataFrame(data, copy=False)
    return pd.DataFrame({name(col): col for col in data}, copy=False)


@make_dataframe_like.specialize("polars")
def _make_dataframe_like_polars(df, data):
    return pl.DataFrame(data)


@dispatch
def make_column_like(column, values, name):
    raise NotImplementedError()


@make_column_like.specialize("pandas")
def _make_column_like_pandas(column, values, name):
    return pd.Series(data=values, name=name)


@make_column_like.specialize("polars")
def _make_column_like_polars(column, values, name):
    return pl.Series(values=values, name=name)


@dispatch
def null_value_for(obj):
    raise NotImplementedError()


@null_value_for.specialize("pandas")
def _null_value_for_pandas(obj):
    if pd.api.types.is_extension_array_dtype(obj):
        return pd.NA
    return None


@null_value_for.specialize("polars")
def _null_value_for_polars(obj):
    return None


@dispatch
def all_null_like(column, length=None, dtype=None, name=None):
    raise NotImplementedError()


@all_null_like.specialize("pandas")
def _all_null_like_pandas(column, length=None, dtype=None, name=None):
    if length is None:
        length = len(column)
    if dtype is None:
        dtype = column.dtype
    if name is None:
        name = column.name
    return pd.Series(dtype=dtype, index=column.index, name=name)


@all_null_like.specialize("polars")
def _all_null_like_polars(column, length=None, dtype=None, name=None):
    if length is None:
        length = len(column)
    if dtype is None:
        dtype = column.dtype
    if name is None:
        name = column.name
    return pl.Series(name, [None] * length, dtype=dtype)


@dispatch
def concat_horizontal(*dataframes):
    raise NotImplementedError()


@concat_horizontal.specialize("pandas")
def _concat_horizontal_pandas(*dataframes):
    dataframes = [df.reset_index(drop=True) for df in dataframes]
    return pd.concat(dataframes, axis=1, copy=False)


@concat_horizontal.specialize("polars")
def _concat_horizontal_polars(*dataframes):
    return pl.concat(dataframes, how="horizontal")


def to_column_list(obj):
    if is_column(obj):
        return [obj]
    if is_dataframe(obj):
        return [col(obj, c) for c in column_names(obj)]
    if not hasattr(obj, "__iter__") or (len(obj) and not is_column(next(iter(obj)))):
        raise TypeError("obj should be a DataFrame, a Column or a list of Columns.")
    return obj


@dispatch
def col(df, col_name):
    raise NotImplementedError()


@col.specialize("pandas")
def _col_pandas(df, col_name):
    return df[col_name]


@col.specialize("polars")
def _col_polars(df, col_name):
    return df[col_name]


@dispatch
def collect(df):
    return df


@collect.specialize("polars", argument_type="LazyFrame")
def _collect_polars_lazyframe(df):
    return df.collect()


#
# Querying and modifying metadata
# ===============================
#


@dispatch
def shape(obj):
    raise NotImplementedError()


@shape.specialize("pandas")
def _shape_pandas(obj):
    return obj.shape


@shape.specialize("polars")
def _shape_polars(obj):
    return obj.shape


@dispatch
def name(col):
    raise NotImplementedError()


@name.specialize("pandas")
def _name_pandas(col):
    return col.name


@name.specialize("polars")
def _name_polars(col):
    return col.name


@dispatch
def column_names(df):
    raise NotImplementedError()


@column_names.specialize("pandas")
def _column_names_pandas(df):
    return list(df.columns.values)


@column_names.specialize("polars")
def _column_names_polars(df):
    return df.columns


@dispatch
def rename(col, new_name):
    raise NotImplementedError()


@rename.specialize("pandas")
def _rename_pandas(col, new_name):
    return col.rename(new_name)


@rename.specialize("polars")
def _rename_polars(col, new_name):
    return col.rename(new_name)


@dispatch
def set_column_names(df, new_column_names):
    raise NotImplementedError()


@set_column_names.specialize("pandas")
def _set_column_names_pandas(df, new_column_names):
    return df.set_axis(new_column_names, axis=1)


@set_column_names.specialize("polars")
def _set_column_names_polars(df, new_column_names):
    return df.rename(dict(zip(df.columns, new_column_names)))


#
# Inspecting dtypes and casting
# =============================
#


@dispatch
def dtype(column):
    raise NotImplementedError()


@dtype.specialize("pandas", argument_type="Column")
def _dtype_pandas(column):
    return column.dtype


@dtype.specialize("polars", argument_type="Column")
def _dtype_polars(column):
    return column.dtype


@dispatch
def dtypes(df):
    raise NotImplementedError()


@dtypes.specialize("pandas", argument_type="DataFrame")
def _dtypes_pandas(df):
    return list(df.dtypes.values)


@dtypes.specialize("polars", argument_type="DataFrame")
def _dtypes_polars(df):
    return df.dtypes


@dispatch
def cast(column, dtype):
    raise NotImplementedError()


@cast.specialize("pandas")
def _cast_pandas(column, dtype):
    if column.dtype == dtype:
        return column
    return column.astype(dtype)


@cast.specialize("polars")
def _cast_polars(column, dtype):
    if column.dtype == dtype:
        return column
    return column.cast(dtype)


@dispatch
def is_pandas_extension_dtype(obj):
    raise NotImplementedError()


@is_pandas_extension_dtype.specialize("pandas")
def _is_pandas_extension_dtype_pandas(obj):
    return pd.api.types.is_extension_array_dtype(obj)


@is_pandas_extension_dtype.specialize("polars")
def _is_pandas_extension_dtype_polars(obj):
    return False


@dispatch
def pandas_convert_dtypes(obj):
    return obj


@pandas_convert_dtypes.specialize("pandas")
def _pandas_convert_dtypes_pandas(obj):
    return obj.convert_dtypes()


@dispatch
def is_bool(column):
    raise NotImplementedError()


@is_bool.specialize("pandas")
def _is_bool_pandas(column):
    if pd.api.types.is_object_dtype(column):
        return pandas.api.types.is_bool_dtype(column.convert_dtypes())
    return pandas.api.types.is_bool_dtype(column)


@is_bool.specialize("polars")
def _is_bool_polars(column):
    return column.dtype == pl.Boolean


@dispatch
def is_numeric(column):
    raise NotImplementedError()


@is_numeric.specialize("pandas")
def _is_numeric_pandas(column):
    # polars and pandas disagree about whether Booleans are numbers
    return pandas.api.types.is_numeric_dtype(
        column
    ) and not pandas.api.types.is_bool_dtype(column)


@is_numeric.specialize("polars")
def _is_numeric_polars(column):
    return column.dtype.is_numeric()


@dispatch
def is_integer(column):
    raise NotImplementedError()


@is_integer.specialize("pandas")
def _is_integer_pandas(column):
    return pd.api.types.is_integer_dtype(column)


@is_integer.specialize("polars")
def _is_integer_polars(column):
    return column.dtype.is_integer()


@dispatch
def is_float(column):
    raise NotImplementedError()


@is_float.specialize("pandas")
def _is_float_pandas(column):
    return pd.api.types.is_float_dtype(column)


@is_float.specialize("polars")
def _is_float_polars(column):
    return column.dtype.is_float()


@dispatch
def to_float32(column, strict=True):
    raise NotImplementedError()


@to_float32.specialize("pandas", argument_type="Column")
def _to_float32_pandas(column, strict=True):
    if not pd.api.types.is_numeric_dtype(column):
        column = pd.to_numeric(column, errors="raise" if strict else "coerce")
    if column.dtype == np.float32:
        return column
    return column.astype(np.float32)


@to_float32.specialize("polars", argument_type="Column")
def _to_float32_polars(column, strict=True):
    if column.dtype == pl.Float32:
        return column
    return column.cast(pl.Float32, strict=strict)


@dispatch
def is_string(column):
    raise NotImplementedError()


@is_string.specialize("pandas")
def _is_string_pandas(column):
    if column.dtype == pd.StringDtype():
        return True
    if not pd.api.types.is_object_dtype(column):
        return False
    if parse_version(pd.__version__) < parse_version("2.0.0"):
        # on old pandas versions
        # `pd.api.types.is_string_dtype(pd.Series([1, ""]))` is True
        return column.convert_dtypes().dtype == pd.StringDtype()
    return pandas.api.types.is_string_dtype(column[~column.isna()])


@is_string.specialize("polars")
def _is_string_polars(column):
    return column.dtype == pl.String


@dispatch
def to_string(column):
    raise NotImplementedError()


@to_string.specialize("pandas")
def _to_string_pandas(column):
    is_na = column.isna()
    if not (is_pandas_object(column) and is_string(column)):
        column = column.astype("str")
        column[is_na] = np.nan
        return column
    if not is_na.any():
        return column
    return column.fillna(np.nan)


@to_string.specialize("polars")
def _to_string_polars(column):
    if column.dtype != pl.Object:
        # Objects are mere passengers in polars dataframes and we can't do
        # anything with them; map_elements raises an exception.
        return _cast_polars(column, pl.String)
    return column.map_elements(str)


@dispatch
def is_object(column):
    raise NotImplementedError()


@is_object.specialize("pandas")
def _is_object_pandas(column):
    return pandas.api.types.is_object_dtype(column)


@is_object.specialize("polars")
def _is_object_polars(column):
    return column.dtype == pl.Object


def is_pandas_object(column):
    return is_pandas(column) and is_object(column)


@dispatch
def is_any_date(column):
    raise NotImplementedError()


@is_any_date.specialize("pandas")
def _is_any_date_pandas(column):
    return pandas.api.types.is_datetime64_any_dtype(column)


@is_any_date.specialize("polars")
def _is_any_date_polars(column):
    return column.dtype in (pl.Date, pl.Datetime)


@dispatch
def to_datetime(column, format, strict=True):
    raise NotImplementedError()


@to_datetime.specialize("pandas")
def _to_datetime_pandas(column, format, strict=True):
    if _is_any_date_pandas(column):
        return column
    errors = "raise" if strict else "coerce"
    utc = (format is None) or ("%z" in format)
    return pd.to_datetime(column, format=format, errors=errors, utc=utc)


@to_datetime.specialize("polars")
def _to_datetime_polars(column, format, strict=True):
    if _is_any_date_polars(column):
        return column
    try:
        # avoid ChronoFormatWarning due to pandas and polars writing this
        # differently.
        format = format.replace(".%f", "%.f")
        return column.str.to_datetime(format=format, strict=strict)
    except pl.ComputeError as e:
        raise ValueError("Failed to convert to datetime") from e


@dispatch
def is_categorical(column):
    raise NotImplementedError()


@is_categorical.specialize("pandas")
def _is_categorical_pandas(column):
    return isinstance(column.dtype, pd.CategoricalDtype)


@is_categorical.specialize("polars")
def _is_categorical_polars(column):
    return column.dtype in (pl.Categorical, pl.Enum)


@dispatch
def to_categorical(column):
    raise NotImplementedError()


@to_categorical.specialize("pandas")
def _to_categorical_pandas(column):
    return _cast_pandas(column, "category")


@to_categorical.specialize("polars")
def _to_categorical_polars(column):
    if column.dtype in (pl.Categorical, pl.Enum):
        return column
    column = to_string(column)
    return _cast_polars(column, pl.Categorical())


#
# Inspecting, selecting and modifying values
# ==========================================
#


@dispatch
def all(column):
    raise NotImplementedError()


@all.specialize("pandas")
def _all_pandas(column):
    return column.all()


@all.specialize("polars")
def _all_polars(column):
    return column.all()


@dispatch
def any(column):
    raise NotImplementedError()


@any.specialize("pandas")
def _any_pandas(column):
    return column.any()


@any.specialize("polars")
def _any_polars(column):
    return column.any()


@dispatch
def is_null(column):
    raise NotImplementedError()


@is_null.specialize("pandas")
def _is_null_pandas(column):
    return rename(column.isna(), name(column))


@is_null.specialize("polars")
def _is_null_polars(column):
    if column.dtype.is_float():
        return column.is_null() | column.is_nan()
    return column.is_null()


def has_nulls(column):
    return any(is_null(column))


@dispatch
def drop_nulls(column):
    raise NotImplementedError()


@drop_nulls.specialize("pandas")
def _drop_nulls_pandas(column):
    return column.dropna().reset_index(drop=True)


@drop_nulls.specialize("polars")
def _drop_nulls_polars(column):
    if column.dtype.is_float():
        return column.drop_nulls().drop_nans()
    return column.drop_nulls()


@dispatch
def fill_nulls(obj, value):
    raise NotImplementedError()


@fill_nulls.specialize("pandas")
def _fill_nulls_pandas(obj, value):
    return obj.fillna(value)


@fill_nulls.specialize("polars", argument_type="Column")
def _fill_nulls_polars_column(column, value):
<<<<<<< HEAD
    if is_numeric(column):
=======
    if column.dtype.is_float():
>>>>>>> b1c689b7
        return column.fill_nan(value).fill_null(value)
    return column.fill_null(value)


@fill_nulls.specialize("polars", argument_type="DataFrame")
def _fill_nulls_polars_dataframe(df, value):
    from polars import selectors as cs

    return df.with_columns(
<<<<<<< HEAD
        cs.numeric().fill_nan(value).fill_null(value), (~cs.numeric()).fill_null(value)
=======
        cs.float().fill_nan(value).fill_null(value), (~cs.float()).fill_null(value)
>>>>>>> b1c689b7
    )


@dispatch
def n_unique(column):
    raise NotImplementedError()


@n_unique.specialize("pandas")
def _n_unique_pandas(column):
    return column.nunique()


@n_unique.specialize("polars")
def _n_unique_polars(column):
    n = column.n_unique()
    if column.is_null().any():
        n -= 1
    return n


@dispatch
def unique(column):
    raise NotImplementedError()


@unique.specialize("pandas")
def _unique_pandas(column):
    return pd.Series(column.dropna().unique()).rename(column.name)


@unique.specialize("polars")
def _unique_polars(column):
    return column.unique().drop_nulls()


@dispatch
def where(column, mask, other):
    raise NotImplementedError()


@where.specialize("pandas")
def _where_pandas(column, mask, other):
    return column.where(mask, pd.Series(other))


@where.specialize("polars")
def _where_polars(column, mask, other):
    return column.zip_with(mask, pl.Series(other))


@dispatch
def sample(obj, n, seed=None):
    raise NotImplementedError()


@sample.specialize("pandas")
def _sample_pandas(obj, n, seed=None):
    return obj.sample(n=n, random_state=seed, replace=False)


@sample.specialize("polars")
def _sample_polars(obj, n, seed=None):
    return obj.sample(n=n, seed=seed, with_replacement=False)


@dispatch
def head(df, n=5):
    raise NotImplementedError()


@head.specialize("pandas")
def _head_pandas(df, n=5):
    return df.head(n=n)


@head.specialize("polars")
def _head_polars(df, n=5):
    return df.head(n=n)


@dispatch
def replace(column, old, new):
    raise NotImplementedError()


@replace.specialize("pandas")
def _replace_pandas(column, old, new):
    return column.replace(old, new, regex=False)


@replace.specialize("polars")
def _replace_polars(column, old, new):
    return column.replace(old, new)<|MERGE_RESOLUTION|>--- conflicted
+++ resolved
@@ -852,11 +852,7 @@
 
 @fill_nulls.specialize("polars", argument_type="Column")
 def _fill_nulls_polars_column(column, value):
-<<<<<<< HEAD
-    if is_numeric(column):
-=======
     if column.dtype.is_float():
->>>>>>> b1c689b7
         return column.fill_nan(value).fill_null(value)
     return column.fill_null(value)
 
@@ -866,11 +862,7 @@
     from polars import selectors as cs
 
     return df.with_columns(
-<<<<<<< HEAD
-        cs.numeric().fill_nan(value).fill_null(value), (~cs.numeric()).fill_null(value)
-=======
         cs.float().fill_nan(value).fill_null(value), (~cs.float()).fill_null(value)
->>>>>>> b1c689b7
     )
 
 
