<<<<<<< HEAD
=======
import reprlib
from collections import UserDict
from typing import Iterable

>>>>>>> d8415265
import numpy as np
from sklearn.base import BaseEstimator, TransformerMixin, clone
from sklearn.pipeline import make_pipeline
from sklearn.preprocessing import OneHotEncoder
from sklearn.utils.validation import check_is_fitted

from . import _dataframe as sbd
from . import _selectors as s
from . import _utils
from ._check_input import CheckInputDataFrame
<<<<<<< HEAD
from ._clean_null_strings import CleanNullStrings
from ._datetime_encoder import EncodeDatetime
from ._gap_encoder import GapEncoder
from ._pandas_convert_dtypes import PandasConvertDTypes
from ._select_cols import Drop
from ._to_categorical import ToCategorical
from ._to_datetime import ToDatetime
from ._to_float import ToFloat32
from ._to_numeric import ToNumeric
from ._wrap_transformer import wrap_transformer
=======
from ._clean_categories import CleanCategories
from ._clean_null_strings import CleanNullStrings
from ._datetime_encoder import DatetimeEncoder
from ._gap_encoder import GapEncoder
from ._on_each_column import SingleColumnTransformer
from ._select_cols import Drop
from ._to_datetime import ToDatetime
from ._to_float32 import ToFloat32
from ._to_str import ToStr
from ._wrap_transformer import wrap_transformer

__all__ = ["TableVectorizer"]


class PassThrough(SingleColumnTransformer):
    def fit_transform(self, column, y=None):
        return column

    def transform(self, column):
        return column

>>>>>>> d8415265

HIGH_CARDINALITY_TRANSFORMER = GapEncoder(n_components=30)
LOW_CARDINALITY_TRANSFORMER = OneHotEncoder(
    sparse_output=False,
    dtype="float32",
    handle_unknown="ignore",
    drop="if_binary",
)
<<<<<<< HEAD
DATETIME_TRANSFORMER = EncodeDatetime()
NUMERIC_TRANSFORMER = ToFloat32()


def _created_by(col, transformers):
    return any(sbd.name(col) in t.created_outputs_ for t in transformers)


def created_by(*transformers):
    return s.Filter(
        _created_by,
        args=(transformers,),
        selector_repr=f"created_by(<any of {len(transformers)} transformers>)",
    )


class PassThrough(BaseEstimator):
    __single_column_transformer__ = True

    def fit_transform(self, column):
        return column

    def transform(self, column):
        return column
=======
DATETIME_TRANSFORMER = DatetimeEncoder()
NUMERIC_TRANSFORMER = PassThrough()


class ShortReprDict(UserDict):
    """A dict with a shorter repr.

    Examples
    --------
    >>> d = {'one': 1, 'two': 2, 'three': 3, 'four': 4}
    >>> d
    {'one': 1, 'two': 2, 'three': 3, 'four': 4}
    >>> from skrub._table_vectorizer import ShortReprDict
    >>> ShortReprDict(d)
    {'four': 4, 'one': 1, ...}
    >>> _['two']
    2
    """

    def __repr__(self):
        r = reprlib.Repr()
        r.maxdict = 2
        return r.repr(dict(self))


def _created_by_predicate(col, transformers):
    return any(sbd.name(col) in t.created_outputs_ for t in transformers)


def _created_by(*transformers):
    """Selector for columns created by one of the provided transformers.

    Each of ``transformers`` must be an instance of ``OnEachColumn``.
    A column is matched if it was created (or modified) by one of them, i.e. if
    it is listed in one of their ``created_outputs_`` fitted attributes.

    .. note::

        This selector works by storing references to the ``transformers``. If
        they are cloned, the stored reference still points to the original
        object. Therefore if this selector is used to refer to earlier steps in
        a pipeline and the pipeline is cloned, it will not work as it will
        inspect the original transformers, not their clones. This is fine for
        the ``TableVectorizer`` because it uses ``_created_by`` in its (private
        attribute) ``_pipeline`` which is constructed and fitted during
        ``TableVectorizer.fit``, and is never cloned. ``_created_by`` is a
        private helper of ``TableVectorizer``, not meant to be generally useful
        and it should not be moved to the ``skrub._selectors`` module.
    """
    return s.Filter(
        _created_by_predicate,
        args=(transformers,),
        selector_repr=f"created_by(<any of {len(transformers)} transformers>)",
    )


def _check_transformer(transformer):
    if isinstance(transformer, str):
        if transformer == "passthrough":
            return PassThrough()
        if transformer == "drop":
            return Drop()
        raise ValueError(
            f"Value not understood: {transformer!r}. Please provide either"
            " 'passthrough', 'drop', or a scikit-learn transformer."
        )
    return clone(transformer)
>>>>>>> d8415265

    def fit(self, column):
        self.fit_transform(column)
        return self

<<<<<<< HEAD

def _check_transformer(transformer):
    if isinstance(transformer, str):
        if transformer == "passthrough":
            return PassThrough()
        if transformer == "drop":
            return Drop()
        raise ValueError(
            f"Value not understood: {transformer!r}. Please provide either"
            " 'passthrough', 'drop', or a scikit-learn transformer."
        )
    return clone(transformer)


class TableVectorizer(TransformerMixin, BaseEstimator, auto_wrap_output_keys=()):
    """Transform a dataframe to a numerical array.
=======
class TableVectorizer(TransformerMixin, BaseEstimator):
    """Transform a dataframe to a numerical (vectorized) representation.
>>>>>>> d8415265

    Applies a different transformation to each of several kinds of columns:

    - numeric:
<<<<<<< HEAD
        Floats ints, and Booleans.
=======
        Floats, ints, and Booleans.
>>>>>>> d8415265
    - datetime:
        Datetimes and dates.
    - low_cardinality:
        String and categorical columns with a count of unique values smaller
        than a given threshold (40 by default). Category encoding schemes such
        as one-hot encoding, ordinal encoding etc. are typically appropriate
<<<<<<< HEAD
        for low_cardinality columns.
=======
        for low-cardinality columns.
>>>>>>> d8415265
    - high_cardinality:
        String and categorical columns with many unique values, such as
        free-form text. Such columns have so many distinct values that it is
        not possible to assign a distinct representation to each: the dimension
        would be too large and there would be too few examples of each
        category. Representations designed for text, such as topic modelling
        (GapEncoder) or locality-sensitive hashing (MinHash) are more
        appropriate.
<<<<<<< HEAD
    - remainder:
        Columns that do not fall into any of the above categories (most likely
        with ``object`` dtype) are called the "remainder" columns and a
        different transformer can be specified for those.
=======
>>>>>>> d8415265

    .. note::

        Transformations are applied **independently on each column**. A
        different transformer instance is used for each column separately;
        multivariate transformations are therefore not supported.

    The transformer for each kind of column can be configured with the
    corresponding ``*_transformer`` parameter: ``numeric_transformer``,
<<<<<<< HEAD
    ``datetime_transformer``, ..., ``remainder_transformer``.
=======
    ``datetime_transformer``, ...
>>>>>>> d8415265

    A transformer can be a scikit-learn Transformer (an object providing the
    ``fit``, ``fit_transform`` and ``transform`` methods), a clone of which
    will be applied to each column separately. A transformer can also be the
    literal string ``"drop"`` to drop the corresponding columns (they will not
    appear in the output), or ``"passthrough"`` to leave them unchanged.

    Additionally, it is possible to specify transformers for specific columns,
<<<<<<< HEAD
    overriding the categories described above. This is done by providing pairs
    of (transformer, list_of_columns) as the ``specific_transformers``
    parameter.
=======
    overriding the categorization described above. This is done by providing a
    list of pairs ``(transformer, list_of_columns)`` as the
    ``specific_transformers`` parameter.

    .. note::

        The ``specific_transformers`` parameter is likely to be removed in a
        future version of ``skrub``, when better utilities for building complex
        pipelines are introduced.
>>>>>>> d8415265

    Parameters
    ----------
    cardinality_threshold : int, default=40
        String and categorical features with a number of unique values strictly
        smaller than this threshold are considered ``low_cardinality``, the
        rest are considered ``high_cardinality``.

    low_cardinality_transformer : transformer, "passthrough" or "drop", optional
        The transformer for ``low_cardinality`` columns. The default is a
        ``OneHotEncoder``.

    high_cardinality_transformer : transformer, "passthrough" or "drop", optional
        The transformer for ``high_cardinality`` columns. The default is a
        ``GapEncoder`` with 30 components (30 output columns for each input).

    numeric_transformer : transformer, "passthrough" or "drop", optional
<<<<<<< HEAD
        The transformer for ``numeric`` columns. The default simply casts
        numerical columns to ``Float32``.

    datetime_transformer : transformer, "passthrough" or "drop", optional
        The transformer for ``datetime`` columns. The default is a
        ``DatetimeEncoder``.

    remainder_transformer : transformer, "passthrough" or "drop", optional
        The transformer for ``remainder`` columns. To ensure that by default
        the output of the TableVectorizer is numerical that is valid input for
        scikit-learn estimators, the default for ``remainder_transformer`` is
        ``"drop"``.
=======
        The transformer for ``numeric`` columns. The default is passthrough.

    datetime_transformer : transformer, "passthrough" or "drop", optional
        The transformer for ``datetime`` columns. The default is
        ``DatetimeEncoder``, which extracts features such as year, month, etc.
>>>>>>> d8415265

    specific_transformers : list of (transformer, list of column names) pairs, optional
        Override the categories above for the given columns and force using the
        specified transformer. This disables any preprocessing usually done by
        the TableVectorizer; the columns are passed to the transformer without
<<<<<<< HEAD
        any modification. Using ``specific_transformers`` provides similar
        functionality to what is offered by scikit-learn's
=======
        any modification. A column is not allowed to appear twice in
        ``specific_transformers``. Using ``specific_transformers`` provides
        similar functionality to what is offered by scikit-learn's
>>>>>>> d8415265
        ``ColumnTransformer``.

    n_jobs : int, default=None
        Number of jobs to run in parallel.
        ``None`` means 1 unless in a joblib ``parallel_backend`` context.
        ``-1`` means using all processors.

    Attributes
    ----------
<<<<<<< HEAD
    pipeline_ : scikit-learn Pipeline
        The TableVectorizer, under the hood, is just a scikit-learn pipeline.
        This attribute exposes the fitted pipeline. It is also possible to
        obtain an equivalent pipeline without fitting the TableVectorizer by
        calling ``make_pipeline``, in order to chain the steps it implements
        with the rest of a bigger pipeline rather than nesting them inside a
        TableVectorizer step.
    input_to_outputs_ : dict
        Maps the name of each column that was transformed by the
        TableVectorizer to the names of the corresponding output columns. The
        columns specified in the ``passthrough`` parameter are not included.
    output_to_input_ : dict
        Maps the name of each output column to the name of the column in the
        input dataframe from which it was derived.
    all_outputs_ :
        The names of all output columns, including those that are passed
        through unchanged.
=======
    transformers_ : dict
        Maps the name of each column to the fitted transformer that was applied
        to it.

    column_to_kind_ : dict
        Maps each column name to the kind (``"high_cardinality"``,
        ``"low_cardinality"``, ``"specific"``, etc.) it was assigned.

    kind_to_columns_ : dict
        The reverse of ``column_to_kind_``: maps each kind of column
        (``"high_cardinality"``, ``"low_cardinality"``, etc.) to a list of
        column names. For example ``kind_to_columns['datetime']`` contains the
        names of all datetime columns.

    input_to_outputs_ : dict
        Maps the name of each input column to the names of the corresponding
        output columns.

    output_to_input_ : dict
        The reverse of ``input_to_outputs_``: maps the name of each output
        column to the name of the column in the input dataframe from which it
        was derived.

    all_processing_steps_ : dict
        Maps the name of each column to a list of all the processing steps that
        were applied to it. Those steps may include some pre-processing
        transformations such as converting strings to datetimes or numbers, the
        main transformer (e.g. the ``DatetimeEncoder``), and a post-processing
        step casting the main transformer's output to float32. See the
        "Examples" section below for details.

    feature_names_in_ : list of strings
        The names of the input columns, after applying some cleaning (casting
        all column names to strings and deduplication).

    n_features_in_ : int
        The number of input columns.

    all_outputs_ : list of strings
        The names of the output columns.
>>>>>>> d8415265

    Examples
    --------
    >>> from skrub import TableVectorizer
    >>> import pandas as pd
    >>> df = pd.DataFrame({
    ...     'A': ['one', 'two', 'two', 'three'],
    ...     'B': ['02/02/2024', '23/02/2024', '12/03/2024', '13/03/2024'],
    ...     'C': ['1.5', 'N/A', '12.2', 'N/A'],
    ... })
    >>> df
           A           B     C
    0    one  02/02/2024   1.5
    1    two  23/02/2024   N/A
    2    two  12/03/2024  12.2
    3  three  13/03/2024   N/A
<<<<<<< HEAD
=======
    >>> df.dtypes
    A    object
    B    object
    C    object
    dtype: object
>>>>>>> d8415265

    >>> vectorizer = TableVectorizer()
    >>> vectorizer.fit_transform(df)
       A_one  A_three  A_two  B_year  B_month  B_day  B_total_seconds     C
<<<<<<< HEAD
    0    1.0      0.0    0.0  2024.0      2.0    2.0     1706832000.0   1.5
    1    0.0      0.0    1.0  2024.0      2.0   23.0     1708646400.0   NaN
    2    0.0      0.0    1.0  2024.0      3.0   12.0     1710201600.0  12.2
    3    0.0      1.0    0.0  2024.0      3.0   13.0     1710288000.0   NaN
=======
    0    1.0      0.0    0.0  2024.0      2.0    2.0     1.706832e+09   1.5
    1    0.0      0.0    1.0  2024.0      2.0   23.0     1.708646e+09   NaN
    2    0.0      0.0    1.0  2024.0      3.0   12.0     1.710202e+09  12.2
    3    0.0      1.0    0.0  2024.0      3.0   13.0     1.710288e+09   NaN
>>>>>>> d8415265

    We can inspect which outputs were created from a given column in the input
    dataframe:

    >>> vectorizer.input_to_outputs_['B']
    ['B_year', 'B_month', 'B_day', 'B_total_seconds']

    and the reverse mapping:

    >>> vectorizer.output_to_input_['B_total_seconds']
    'B'

<<<<<<< HEAD
    We can also see the final transformer that was applied to a given column:

=======
    We can also see the encoder that was applied to a given column:

    >>> vectorizer.transformers_['B']
    DatetimeEncoder()
>>>>>>> d8415265
    >>> vectorizer.transformers_['A']
    OneHotEncoder(drop='if_binary', dtype='float32', handle_unknown='ignore',
                  sparse_output=False)
    >>> vectorizer.transformers_['A'].categories_
    [array(['one', 'three', 'two'], dtype=object)]

<<<<<<< HEAD
    Before applying that final transformer, the ``TableVectorizer`` applies
    several preprocessing steps to all columns, for example to detect numbers
    or dates that are represented as strings. We can inspect all the processing
    steps that were applied to a given column:

    >>> vectorizer.input_to_processing_steps_['B']
    [PandasConvertDTypes(), CleanNullStrings(), ToDatetime(), EncodeDatetime()]

    >>> vectorizer.transformers_['B']
    EncodeDatetime()
=======
    We can see the columns grouped by the kind of encoder that was applied
    to them:

    >>> vectorizer.kind_to_columns_
    {'numeric': ['C'], 'datetime': ['B'], 'low_cardinality': ['A'], 'high_cardinality': [], 'specific': []}

    As well as the reverse mapping (from each column to its kind):

    >>> vectorizer.column_to_kind_
    {'C': 'numeric', 'B': 'datetime', 'A': 'low_cardinality'}

    Before applying the main transformer, the ``TableVectorizer`` applies
    several preprocessing steps, for example to detect numbers or dates that are
    represented as strings. Moreover, a final post-processing step is applied to
    all non-categorical columns in the encoder's output to cast them to float32.
    We can inspect all the processing steps that were applied to a given column:

    >>> vectorizer.all_processing_steps_['B']
    [CleanNullStrings(), ToDatetime(), DatetimeEncoder(), {'B_day': ToFloat32(), 'B_month': ToFloat32(), ...}]

    Note that as the encoder (``DatetimeEncoder()`` above) produces multiple
    columns, the last processing step is not described by a single transformer
    like the previous ones but by a mapping from column name to transformer.

    ``all_processing_steps_`` is useful to inspect the details of the
    choices made by the ``TableVectorizer`` during preprocessing, for example:

    >>> vectorizer.all_processing_steps_['B'][1]
    ToDatetime()
    >>> _.format_
    '%d/%m/%Y'
>>>>>>> d8415265

    **Transformers are applied separately to each column**

    The ``TableVectorizer`` vectorizes each column separately -- a different
    transformer is applied to each column; multivariate transformers are not
    allowed.

<<<<<<< HEAD
    >>> df = pd.DataFrame(dict(A=['one', 'two'], B=['three', 'four']))
    >>> vectorizer = TableVectorizer().fit(df)
=======
    >>> df_1 = pd.DataFrame(dict(A=['one', 'two'], B=['three', 'four']))
    >>> vectorizer = TableVectorizer().fit(df_1)
>>>>>>> d8415265
    >>> vectorizer.transformers_['A'] is not vectorizer.transformers_['B']
    True
    >>> vectorizer.transformers_['A'].categories_
    [array(['one', 'two'], dtype=object)]
    >>> vectorizer.transformers_['B'].categories_
    [array(['four', 'three'], dtype=object)]

    **Overriding the transformer for specific columns**

<<<<<<< HEAD
    We can also provide transformers for specific columns

    >>> from sklearn.preprocessing import OneHotEncoder
    >>> ohe = OneHotEncoder(sparse_output=False)
    >>> vectorizer = TableVectorizer(
    ...     specific_transformers=[('drop', ['A']), (ohe, ['C'])]
    ... )
    >>> vectorizer.fit_transform(df)
    Traceback (most recent call last):
        ...
    ValueError: The following columns are requested for selection but missing from dataframe: ['C']

    Here the column 'A' has been dropped and the column 'B' has been passed to
    the ``OneHotEncoder`` (without any preprocessing such as converting it to
    numbers as was done in the first example).

    When a column is used in one of the ``specific_transformers``, none of the
    preprocessing steps are applied and the specific transformer controls the
    full transformation for that column.

    >>> df = pd.DataFrame(dict(A=['1.1', '2.2', 'N/A'], B=['1.1', '2.2', 'N/A']))
    >>> df
         A    B
    0  1.1  1.1
    1  2.2  2.2
    2  N/A  N/A
    >>> vectorizer = TableVectorizer(
    ...     numeric_transformer='passthrough',
    ...     specific_transformers=[('passthrough', ['B'])],
    ... )
    >>> vectorizer.fit_transform(df)
          A    B
    0   1.1  1.1
    1   2.2  2.2
    2  <NA>  N/A

    >>> vectorizer.input_to_processing_steps_
    {'A': [PandasConvertDTypes(), CleanNullStrings(), ToNumeric(), PassThrough()], 'B': [PassThrough()]}

    Here we can see that the final estimator for both columns is passthrough,
    but unlike ``'B'``, ``'A'`` went through the default preprocessing steps
    and was converted to a numeric column.

    Specifying several specific transformers for the same column is not allowed.
=======
    We can also provide transformers for specific columns. In that case the
    provided transformer has full control over the associated columns; no other
    processing is applied to those columns. A column cannot appear twice in the
    ``specific_transformers``.

    .. note::

        This functionality is likely to be removed in a future version of the
        ``TableVectorizer``.

    The overrides are provided as a list of pairs:
    ``(transformer, list_of_column_names)``.

    >>> from sklearn.preprocessing import OrdinalEncoder
    >>> vectorizer = TableVectorizer(
    ...     specific_transformers=[('drop', ['A']), (OrdinalEncoder(), ['B'])]
    ... )
    >>> df
           A           B     C
    0    one  02/02/2024   1.5
    1    two  23/02/2024   N/A
    2    two  12/03/2024  12.2
    3  three  13/03/2024   N/A
    >>> vectorizer.fit_transform(df)
         B     C
    0  0.0   1.5
    1  3.0   NaN
    2  1.0  12.2
    3  2.0   NaN

    Here the column 'A' has been dropped and the column 'B' has been passed to
    the ``OrdinalEncoder`` (instead of the default choice which would have been
    ``DatetimeEncoder``).

    We can see that 'A' and 'B' are now treated as 'specific' columns:

    >>> vectorizer.column_to_kind_
    {'C': 'numeric', 'A': 'specific', 'B': 'specific'}

    Preprocessing and postprocessing steps are not applied to columns appearing
    in ``specific_columns``. For example 'B' has not gone through
    ``ToDatetime()``:

    >>> vectorizer.all_processing_steps_
    {'A': [Drop()], 'B': [OrdinalEncoder()], 'C': [CleanNullStrings(), ToFloat32(), PassThrough(), {'C': ToFloat32()}]}

    Specifying several ``specific_transformers`` for the same column is not allowed.
>>>>>>> d8415265

    >>> vectorizer = TableVectorizer(
    ...     specific_transformers=[('passthrough', ['A', 'B']), ('drop', ['A'])]
    ... )

    >>> vectorizer.fit_transform(df)
    Traceback (most recent call last):
        ...
    ValueError: Column 'A' used twice in in specific_transformers, at indices 0 and 1.
<<<<<<< HEAD
=======

    # noqa
>>>>>>> d8415265
    """

    def __init__(
        self,
        *,
        cardinality_threshold=40,
        low_cardinality_transformer=LOW_CARDINALITY_TRANSFORMER,
        high_cardinality_transformer=HIGH_CARDINALITY_TRANSFORMER,
        numeric_transformer=NUMERIC_TRANSFORMER,
        datetime_transformer=DATETIME_TRANSFORMER,
<<<<<<< HEAD
        remainder_transformer="drop",
=======
>>>>>>> d8415265
        specific_transformers=(),
        n_jobs=None,
    ):
        self.cardinality_threshold = cardinality_threshold
        self.low_cardinality_transformer = _utils.clone_if_default(
            low_cardinality_transformer, LOW_CARDINALITY_TRANSFORMER
        )
        self.high_cardinality_transformer = _utils.clone_if_default(
            high_cardinality_transformer, HIGH_CARDINALITY_TRANSFORMER
        )
        self.numeric_transformer = _utils.clone_if_default(
            numeric_transformer, NUMERIC_TRANSFORMER
        )
        self.datetime_transformer = _utils.clone_if_default(
            datetime_transformer, DATETIME_TRANSFORMER
        )
<<<<<<< HEAD
        self.remainder_transformer = remainder_transformer
=======
>>>>>>> d8415265
        self.specific_transformers = specific_transformers
        self.n_jobs = n_jobs

    def fit(self, X, y=None):
        """Fit transformer.

        Parameters
        ----------
<<<<<<< HEAD
        X : dataframe
            Input data to transform.

        y : any type, default=None
            This parameter exists for compatibility with the scikit-learn API
            and is ignored.
=======
        X : dataframe of shape (n_samples, n_features)
            Input data to transform.

        y : array-like, shape (n_samples,) or (n_samples, n_outputs) or None, default=None # noqa
            Target values for supervised learning (None for unsupervised
            transformations).
>>>>>>> d8415265

        Returns
        -------
        self : TableVectorizer
            The fitted estimator.
        """
<<<<<<< HEAD
        self.fit_transform(X)
        return self

    def _make_pipeline(self):
        def add_step(steps, transformer, cols):
            steps.append(
                wrap_transformer(
                    _check_transformer(transformer),
                    cols,
                    n_jobs=self.n_jobs,
                    columnwise=True,
                )
            )

        cols = s.all() - self._user_managed_columns

        cleaning_steps = [CheckInputDataFrame()]
        for transformer in [
            PandasConvertDTypes(),
            CleanNullStrings(),
            ToDatetime(),
            ToNumeric(),
            ToCategorical(self.cardinality_threshold - 1),
        ]:
            add_step(cleaning_steps, transformer, cols)

        low_cardinality = s.categorical() & s.cardinality_below(
            self.cardinality_threshold
        )
        encoding_steps = []
        for transformer, selector in [
            (self.numeric_transformer, s.numeric() | s.boolean()),
            (self.datetime_transformer, s.any_date()),
            (self.low_cardinality_transformer, low_cardinality),
            (self.high_cardinality_transformer, s.string() | s.categorical()),
        ]:
            add_step(
                encoding_steps,
                transformer,
                cols & selector - created_by(*encoding_steps),
            )

        remainder_steps = []
        add_step(
            remainder_steps,
            self.remainder_transformer,
            cols - created_by(*encoding_steps),
        )

        user_steps = []
        for user_transformer, user_cols in self.specific_transformers_:
            add_step(user_steps, user_transformer, user_cols)

        self._pipeline = make_pipeline(
            *cleaning_steps, *encoding_steps, *remainder_steps, *user_steps
        )

    def fit_transform(self, X, y=None):
        """Fit transformer and transform dataframe.

        Parameters
        ----------
        X : dataframe
            Input data to transform.

        y : any type, default=None
            This parameter exists for compatibility with the scikit-learn API
            and is ignored.
=======
        self.fit_transform(X, y=y)
        return self

    def fit_transform(self, X, y=None):
        """Fit transformer and transform dataframe.

        Parameters
        ----------
        X : dataframe of shape (n_samples, n_features)
            Input data to transform.

        y : array-like of shape (n_samples,) or (n_samples, n_outputs) or None, default=None # noqa
            Target values for supervised learning (None for unsupervised
            transformations).

        Returns
        -------
        dataframe
            The transformed input.
        """
        self._check_specific_columns()
        self._make_pipeline()
        output = self._pipeline.fit_transform(X, y=y)
        self.all_outputs_ = sbd.column_names(output)
        self._store_processing_steps()
        self._store_column_kinds()
        self._store_output_to_input()
        # for sklearn
        self.feature_names_in_ = self._preprocessors[0].feature_names_out_
        self.n_features_in_ = len(self.feature_names_in_)

        return output

    def transform(self, X):
        """Transform dataframe.

        Parameters
        ----------
        X : dataframe of shape (n_samples, n_features)
            Input data to transform.
>>>>>>> d8415265

        Returns
        -------
        dataframe
            The transformed input.
        """
<<<<<<< HEAD
        self._check_specific_transformers()
        self._make_pipeline()
        output = self._pipeline.fit_transform(X)
        self.feature_names_in_ = self._pipeline.steps[0][1].feature_names_out_
        self.all_outputs_ = sbd.column_names(output)
        self._store_input_transformations()
        self._store_processed_cols()
        self._store_transformers()
        self._store_output_to_input()
        return output

    def _check_specific_transformers(self):
        user_managed_columns = {}
        self.specific_transformers_ = []
        for i, config in enumerate(self.specific_transformers):
            try:
                transformer, cols = config
            except (ValueError, TypeError):
                raise ValueError(
                    "Expected a list of (transformer, columns) pairs. "
=======
        check_is_fitted(self, "transformers_")
        return self._pipeline.transform(X)

    def _check_specific_columns(self):
        specific_columns = {}
        for i, config in enumerate(self.specific_transformers):
            try:
                _, cols = config
                assert isinstance(cols, Iterable) and not isinstance(cols, str)
            except (ValueError, TypeError, AssertionError):
                raise ValueError(
                    "'specific_transformers' must be a list of "
                    "(transformer, list of columns) pairs. "
>>>>>>> d8415265
                    f"Got {config!r} at index {i}."
                )
            for c in cols:
                if not isinstance(c, str):
<<<<<<< HEAD
                    raise ValueError(f"cols must be string names, got {c}")
                if c in user_managed_columns:
                    raise ValueError(
                        f"Column {c!r} used twice in in specific_transformers, "
                        f"at indices {user_managed_columns[c]} and {i}."
                    )
            user_managed_columns |= {c: i for c in cols}
            self.specific_transformers_.append((_check_transformer(transformer), cols))
        self._user_managed_columns = list(user_managed_columns.keys())

    def transform(self, X):
        """Transform dataframe.

        Parameters
        ----------
        X : dataframe
            Input data to transform.

        Returns
        -------
        dataframe
            The transformed input.
        """
        return self._pipeline.transform(X)
=======
                    raise ValueError(
                        "Column names in 'specific_transformers' must be strings,"
                        f" got {c}"
                    )
                if c in specific_columns:
                    raise ValueError(
                        f"Column {c!r} used twice in in specific_transformers, "
                        f"at indices {specific_columns[c]} and {i}."
                    )
            specific_columns |= {c: i for c in cols}
        self._specific_columns = list(specific_columns.keys())

    def _make_pipeline(self):
        def add_step(steps, transformer, cols, allow_reject=False):
            steps.append(
                wrap_transformer(
                    _check_transformer(transformer),
                    cols,
                    allow_reject=allow_reject,
                    n_jobs=self.n_jobs,
                    columnwise=True,
                )
            )
            return steps[-1]

        cols = s.all() - self._specific_columns

        self._preprocessors = [CheckInputDataFrame()]
        for transformer in [
            CleanNullStrings(),
            ToDatetime(),
            ToFloat32(),
            CleanCategories(),
            ToStr(),
        ]:
            add_step(self._preprocessors, transformer, cols, allow_reject=True)

        self._encoders = []
        self._named_encoders = {}
        for name, selector in [
            ("numeric", s.numeric()),
            ("datetime", s.any_date()),
            (
                "low_cardinality",
                s.cardinality_below(self.cardinality_threshold),
            ),
            ("high_cardinality", s.all()),
        ]:
            self._named_encoders[name] = add_step(
                self._encoders,
                getattr(self, f"{name}_transformer"),
                cols & selector - _created_by(*self._encoders),
            )

        self._specific_transformers = []
        for specific_transformer, specific_cols in self.specific_transformers:
            add_step(self._specific_transformers, specific_transformer, specific_cols)

        self._postprocessors = []
        add_step(
            self._postprocessors,
            ToFloat32(),
            s.all() - _created_by(*self._specific_transformers) - s.categorical(),
            allow_reject=True,
        )
        self._pipeline = make_pipeline(
            *self._preprocessors,
            *self._encoders,
            *self._specific_transformers,
            *self._postprocessors,
        )

    def _store_processing_steps(self):
        input_names = self._preprocessors[0].feature_names_out_
        to_outputs = {col: [col] for col in input_names}
        to_steps = {col: [] for col in input_names}
        self.transformers_ = {}
        # [1:] because CheckInputDataFrame not included in all_processing_steps_
        for step in self._preprocessors[1:]:
            for col, transformer in step.transformers_.items():
                to_steps[col].append(transformer)
        for step in self._encoders + self._specific_transformers:
            for col, transformer in step.transformers_.items():
                to_steps[col].append(transformer)
                to_outputs[col] = step.input_to_outputs_[col]
                self.transformers_[col] = transformer
        for col, outputs in to_outputs.items():
            post_proc = {
                c: t
                for c in outputs
                if (t := self._postprocessors[0].transformers_.get(c)) is not None
            }
            if post_proc:
                to_steps[col].append(ShortReprDict(post_proc))
        self.input_to_outputs_ = to_outputs
        self.all_processing_steps_ = to_steps

    def _store_column_kinds(self):
        self.kind_to_columns_ = {
            k: v.used_inputs_ for k, v in self._named_encoders.items()
        }
        self.kind_to_columns_["specific"] = self._specific_columns
        self.column_to_kind_ = {
            c: k for k, cols in self.kind_to_columns_.items() for c in cols
        }

    def _store_output_to_input(self):
        self.output_to_input_ = {
            out: input_
            for (input_, outputs) in self.input_to_outputs_.items()
            for out in outputs
        }

    # scikt-learn compatibility
>>>>>>> d8415265

    def _more_tags(self) -> dict:
        """
        Used internally by sklearn to ease the estimator checks.
        """
        return {
            "X_types": ["2darray", "string"],
            "allow_nan": [True],
            "_xfail_checks": {
                "check_complex_data": "Passthrough complex columns as-is.",
            },
        }

    def get_feature_names_out(self):
        """Return the column names of the output of ``transform`` as a list of strings.

        Returns
        -------
        list of strings
            The column names.
        """
<<<<<<< HEAD
        """"""
        check_is_fitted(self, "all_outputs_")
        return np.asarray(self.all_outputs_)

    def _store_input_transformations(self):
        pipeline_steps = list(self._pipeline.named_steps.values())
        to_outputs = {col: [col] for col in pipeline_steps[0].feature_names_out_}
        to_steps = {col: [] for col in pipeline_steps[0].feature_names_out_}
        for step in pipeline_steps[1:]:
            for col, outputs_at_previous_step in to_outputs.items():
                new_outputs = []
                for output in outputs_at_previous_step:
                    new_outputs.extend(step.input_to_outputs_.get(output, [output]))
                    if hasattr(step, "transformers_") and output in step.transformers_:
                        to_steps[col].append(step.transformers_[output])
                    elif hasattr(step, "transformer_") and output in step.used_inputs_:
                        to_steps[col].append(step.transformer_)
                to_outputs[col] = new_outputs
        self.input_to_outputs_ = to_outputs
        self.input_to_processing_steps_ = to_steps

    def _store_processed_cols(self):
        self.used_inputs_, self.created_outputs_ = [], []
        for col in self.input_to_processing_steps_:
            if self.input_to_processing_steps_[col]:
                self.used_inputs_.append(col)
                self.created_outputs_.extend(self.input_to_outputs_[col])

    def _store_transformers(self):
        self.transformers_ = {
            c: ([None] + steps)[-1]
            for c, steps in self.input_to_processing_steps_.items()
        }

    def _store_output_to_input(self):
        self.output_to_input_ = {
            out: input_
            for (input_, outputs) in self.input_to_outputs_.items()
            for out in outputs
        }
=======
        check_is_fitted(self, "all_outputs_")
        return np.asarray(self.all_outputs_)
>>>>>>> d8415265
<|MERGE_RESOLUTION|>--- conflicted
+++ resolved
@@ -1,10 +1,7 @@
-<<<<<<< HEAD
-=======
 import reprlib
 from collections import UserDict
 from typing import Iterable
 
->>>>>>> d8415265
 import numpy as np
 from sklearn.base import BaseEstimator, TransformerMixin, clone
 from sklearn.pipeline import make_pipeline
@@ -15,18 +12,6 @@
 from . import _selectors as s
 from . import _utils
 from ._check_input import CheckInputDataFrame
-<<<<<<< HEAD
-from ._clean_null_strings import CleanNullStrings
-from ._datetime_encoder import EncodeDatetime
-from ._gap_encoder import GapEncoder
-from ._pandas_convert_dtypes import PandasConvertDTypes
-from ._select_cols import Drop
-from ._to_categorical import ToCategorical
-from ._to_datetime import ToDatetime
-from ._to_float import ToFloat32
-from ._to_numeric import ToNumeric
-from ._wrap_transformer import wrap_transformer
-=======
 from ._clean_categories import CleanCategories
 from ._clean_null_strings import CleanNullStrings
 from ._datetime_encoder import DatetimeEncoder
@@ -48,7 +33,6 @@
     def transform(self, column):
         return column
 
->>>>>>> d8415265
 
 HIGH_CARDINALITY_TRANSFORMER = GapEncoder(n_components=30)
 LOW_CARDINALITY_TRANSFORMER = OneHotEncoder(
@@ -57,32 +41,6 @@
     handle_unknown="ignore",
     drop="if_binary",
 )
-<<<<<<< HEAD
-DATETIME_TRANSFORMER = EncodeDatetime()
-NUMERIC_TRANSFORMER = ToFloat32()
-
-
-def _created_by(col, transformers):
-    return any(sbd.name(col) in t.created_outputs_ for t in transformers)
-
-
-def created_by(*transformers):
-    return s.Filter(
-        _created_by,
-        args=(transformers,),
-        selector_repr=f"created_by(<any of {len(transformers)} transformers>)",
-    )
-
-
-class PassThrough(BaseEstimator):
-    __single_column_transformer__ = True
-
-    def fit_transform(self, column):
-        return column
-
-    def transform(self, column):
-        return column
-=======
 DATETIME_TRANSFORMER = DatetimeEncoder()
 NUMERIC_TRANSFORMER = PassThrough()
 
@@ -150,53 +108,22 @@
             " 'passthrough', 'drop', or a scikit-learn transformer."
         )
     return clone(transformer)
->>>>>>> d8415265
-
-    def fit(self, column):
-        self.fit_transform(column)
-        return self
-
-<<<<<<< HEAD
-
-def _check_transformer(transformer):
-    if isinstance(transformer, str):
-        if transformer == "passthrough":
-            return PassThrough()
-        if transformer == "drop":
-            return Drop()
-        raise ValueError(
-            f"Value not understood: {transformer!r}. Please provide either"
-            " 'passthrough', 'drop', or a scikit-learn transformer."
-        )
-    return clone(transformer)
-
-
-class TableVectorizer(TransformerMixin, BaseEstimator, auto_wrap_output_keys=()):
-    """Transform a dataframe to a numerical array.
-=======
+
+
 class TableVectorizer(TransformerMixin, BaseEstimator):
     """Transform a dataframe to a numerical (vectorized) representation.
->>>>>>> d8415265
 
     Applies a different transformation to each of several kinds of columns:
 
     - numeric:
-<<<<<<< HEAD
-        Floats ints, and Booleans.
-=======
         Floats, ints, and Booleans.
->>>>>>> d8415265
     - datetime:
         Datetimes and dates.
     - low_cardinality:
         String and categorical columns with a count of unique values smaller
         than a given threshold (40 by default). Category encoding schemes such
         as one-hot encoding, ordinal encoding etc. are typically appropriate
-<<<<<<< HEAD
-        for low_cardinality columns.
-=======
         for low-cardinality columns.
->>>>>>> d8415265
     - high_cardinality:
         String and categorical columns with many unique values, such as
         free-form text. Such columns have so many distinct values that it is
@@ -205,13 +132,6 @@
         category. Representations designed for text, such as topic modelling
         (GapEncoder) or locality-sensitive hashing (MinHash) are more
         appropriate.
-<<<<<<< HEAD
-    - remainder:
-        Columns that do not fall into any of the above categories (most likely
-        with ``object`` dtype) are called the "remainder" columns and a
-        different transformer can be specified for those.
-=======
->>>>>>> d8415265
 
     .. note::
 
@@ -221,11 +141,7 @@
 
     The transformer for each kind of column can be configured with the
     corresponding ``*_transformer`` parameter: ``numeric_transformer``,
-<<<<<<< HEAD
-    ``datetime_transformer``, ..., ``remainder_transformer``.
-=======
     ``datetime_transformer``, ...
->>>>>>> d8415265
 
     A transformer can be a scikit-learn Transformer (an object providing the
     ``fit``, ``fit_transform`` and ``transform`` methods), a clone of which
@@ -234,11 +150,6 @@
     appear in the output), or ``"passthrough"`` to leave them unchanged.
 
     Additionally, it is possible to specify transformers for specific columns,
-<<<<<<< HEAD
-    overriding the categories described above. This is done by providing pairs
-    of (transformer, list_of_columns) as the ``specific_transformers``
-    parameter.
-=======
     overriding the categorization described above. This is done by providing a
     list of pairs ``(transformer, list_of_columns)`` as the
     ``specific_transformers`` parameter.
@@ -248,7 +159,6 @@
         The ``specific_transformers`` parameter is likely to be removed in a
         future version of ``skrub``, when better utilities for building complex
         pipelines are introduced.
->>>>>>> d8415265
 
     Parameters
     ----------
@@ -266,39 +176,19 @@
         ``GapEncoder`` with 30 components (30 output columns for each input).
 
     numeric_transformer : transformer, "passthrough" or "drop", optional
-<<<<<<< HEAD
-        The transformer for ``numeric`` columns. The default simply casts
-        numerical columns to ``Float32``.
-
-    datetime_transformer : transformer, "passthrough" or "drop", optional
-        The transformer for ``datetime`` columns. The default is a
-        ``DatetimeEncoder``.
-
-    remainder_transformer : transformer, "passthrough" or "drop", optional
-        The transformer for ``remainder`` columns. To ensure that by default
-        the output of the TableVectorizer is numerical that is valid input for
-        scikit-learn estimators, the default for ``remainder_transformer`` is
-        ``"drop"``.
-=======
         The transformer for ``numeric`` columns. The default is passthrough.
 
     datetime_transformer : transformer, "passthrough" or "drop", optional
         The transformer for ``datetime`` columns. The default is
         ``DatetimeEncoder``, which extracts features such as year, month, etc.
->>>>>>> d8415265
 
     specific_transformers : list of (transformer, list of column names) pairs, optional
         Override the categories above for the given columns and force using the
         specified transformer. This disables any preprocessing usually done by
         the TableVectorizer; the columns are passed to the transformer without
-<<<<<<< HEAD
-        any modification. Using ``specific_transformers`` provides similar
-        functionality to what is offered by scikit-learn's
-=======
         any modification. A column is not allowed to appear twice in
         ``specific_transformers``. Using ``specific_transformers`` provides
         similar functionality to what is offered by scikit-learn's
->>>>>>> d8415265
         ``ColumnTransformer``.
 
     n_jobs : int, default=None
@@ -308,25 +198,6 @@
 
     Attributes
     ----------
-<<<<<<< HEAD
-    pipeline_ : scikit-learn Pipeline
-        The TableVectorizer, under the hood, is just a scikit-learn pipeline.
-        This attribute exposes the fitted pipeline. It is also possible to
-        obtain an equivalent pipeline without fitting the TableVectorizer by
-        calling ``make_pipeline``, in order to chain the steps it implements
-        with the rest of a bigger pipeline rather than nesting them inside a
-        TableVectorizer step.
-    input_to_outputs_ : dict
-        Maps the name of each column that was transformed by the
-        TableVectorizer to the names of the corresponding output columns. The
-        columns specified in the ``passthrough`` parameter are not included.
-    output_to_input_ : dict
-        Maps the name of each output column to the name of the column in the
-        input dataframe from which it was derived.
-    all_outputs_ :
-        The names of all output columns, including those that are passed
-        through unchanged.
-=======
     transformers_ : dict
         Maps the name of each column to the fitted transformer that was applied
         to it.
@@ -367,7 +238,6 @@
 
     all_outputs_ : list of strings
         The names of the output columns.
->>>>>>> d8415265
 
     Examples
     --------
@@ -384,29 +254,19 @@
     1    two  23/02/2024   N/A
     2    two  12/03/2024  12.2
     3  three  13/03/2024   N/A
-<<<<<<< HEAD
-=======
     >>> df.dtypes
     A    object
     B    object
     C    object
     dtype: object
->>>>>>> d8415265
 
     >>> vectorizer = TableVectorizer()
     >>> vectorizer.fit_transform(df)
        A_one  A_three  A_two  B_year  B_month  B_day  B_total_seconds     C
-<<<<<<< HEAD
-    0    1.0      0.0    0.0  2024.0      2.0    2.0     1706832000.0   1.5
-    1    0.0      0.0    1.0  2024.0      2.0   23.0     1708646400.0   NaN
-    2    0.0      0.0    1.0  2024.0      3.0   12.0     1710201600.0  12.2
-    3    0.0      1.0    0.0  2024.0      3.0   13.0     1710288000.0   NaN
-=======
     0    1.0      0.0    0.0  2024.0      2.0    2.0     1.706832e+09   1.5
     1    0.0      0.0    1.0  2024.0      2.0   23.0     1.708646e+09   NaN
     2    0.0      0.0    1.0  2024.0      3.0   12.0     1.710202e+09  12.2
     3    0.0      1.0    0.0  2024.0      3.0   13.0     1.710288e+09   NaN
->>>>>>> d8415265
 
     We can inspect which outputs were created from a given column in the input
     dataframe:
@@ -419,33 +279,16 @@
     >>> vectorizer.output_to_input_['B_total_seconds']
     'B'
 
-<<<<<<< HEAD
-    We can also see the final transformer that was applied to a given column:
-
-=======
     We can also see the encoder that was applied to a given column:
 
     >>> vectorizer.transformers_['B']
     DatetimeEncoder()
->>>>>>> d8415265
     >>> vectorizer.transformers_['A']
     OneHotEncoder(drop='if_binary', dtype='float32', handle_unknown='ignore',
                   sparse_output=False)
     >>> vectorizer.transformers_['A'].categories_
     [array(['one', 'three', 'two'], dtype=object)]
 
-<<<<<<< HEAD
-    Before applying that final transformer, the ``TableVectorizer`` applies
-    several preprocessing steps to all columns, for example to detect numbers
-    or dates that are represented as strings. We can inspect all the processing
-    steps that were applied to a given column:
-
-    >>> vectorizer.input_to_processing_steps_['B']
-    [PandasConvertDTypes(), CleanNullStrings(), ToDatetime(), EncodeDatetime()]
-
-    >>> vectorizer.transformers_['B']
-    EncodeDatetime()
-=======
     We can see the columns grouped by the kind of encoder that was applied
     to them:
 
@@ -477,7 +320,6 @@
     ToDatetime()
     >>> _.format_
     '%d/%m/%Y'
->>>>>>> d8415265
 
     **Transformers are applied separately to each column**
 
@@ -485,13 +327,8 @@
     transformer is applied to each column; multivariate transformers are not
     allowed.
 
-<<<<<<< HEAD
-    >>> df = pd.DataFrame(dict(A=['one', 'two'], B=['three', 'four']))
-    >>> vectorizer = TableVectorizer().fit(df)
-=======
     >>> df_1 = pd.DataFrame(dict(A=['one', 'two'], B=['three', 'four']))
     >>> vectorizer = TableVectorizer().fit(df_1)
->>>>>>> d8415265
     >>> vectorizer.transformers_['A'] is not vectorizer.transformers_['B']
     True
     >>> vectorizer.transformers_['A'].categories_
@@ -501,52 +338,6 @@
 
     **Overriding the transformer for specific columns**
 
-<<<<<<< HEAD
-    We can also provide transformers for specific columns
-
-    >>> from sklearn.preprocessing import OneHotEncoder
-    >>> ohe = OneHotEncoder(sparse_output=False)
-    >>> vectorizer = TableVectorizer(
-    ...     specific_transformers=[('drop', ['A']), (ohe, ['C'])]
-    ... )
-    >>> vectorizer.fit_transform(df)
-    Traceback (most recent call last):
-        ...
-    ValueError: The following columns are requested for selection but missing from dataframe: ['C']
-
-    Here the column 'A' has been dropped and the column 'B' has been passed to
-    the ``OneHotEncoder`` (without any preprocessing such as converting it to
-    numbers as was done in the first example).
-
-    When a column is used in one of the ``specific_transformers``, none of the
-    preprocessing steps are applied and the specific transformer controls the
-    full transformation for that column.
-
-    >>> df = pd.DataFrame(dict(A=['1.1', '2.2', 'N/A'], B=['1.1', '2.2', 'N/A']))
-    >>> df
-         A    B
-    0  1.1  1.1
-    1  2.2  2.2
-    2  N/A  N/A
-    >>> vectorizer = TableVectorizer(
-    ...     numeric_transformer='passthrough',
-    ...     specific_transformers=[('passthrough', ['B'])],
-    ... )
-    >>> vectorizer.fit_transform(df)
-          A    B
-    0   1.1  1.1
-    1   2.2  2.2
-    2  <NA>  N/A
-
-    >>> vectorizer.input_to_processing_steps_
-    {'A': [PandasConvertDTypes(), CleanNullStrings(), ToNumeric(), PassThrough()], 'B': [PassThrough()]}
-
-    Here we can see that the final estimator for both columns is passthrough,
-    but unlike ``'B'``, ``'A'`` went through the default preprocessing steps
-    and was converted to a numeric column.
-
-    Specifying several specific transformers for the same column is not allowed.
-=======
     We can also provide transformers for specific columns. In that case the
     provided transformer has full control over the associated columns; no other
     processing is applied to those columns. A column cannot appear twice in the
@@ -594,7 +385,6 @@
     {'A': [Drop()], 'B': [OrdinalEncoder()], 'C': [CleanNullStrings(), ToFloat32(), PassThrough(), {'C': ToFloat32()}]}
 
     Specifying several ``specific_transformers`` for the same column is not allowed.
->>>>>>> d8415265
 
     >>> vectorizer = TableVectorizer(
     ...     specific_transformers=[('passthrough', ['A', 'B']), ('drop', ['A'])]
@@ -604,11 +394,8 @@
     Traceback (most recent call last):
         ...
     ValueError: Column 'A' used twice in in specific_transformers, at indices 0 and 1.
-<<<<<<< HEAD
-=======
 
     # noqa
->>>>>>> d8415265
     """
 
     def __init__(
@@ -619,10 +406,6 @@
         high_cardinality_transformer=HIGH_CARDINALITY_TRANSFORMER,
         numeric_transformer=NUMERIC_TRANSFORMER,
         datetime_transformer=DATETIME_TRANSFORMER,
-<<<<<<< HEAD
-        remainder_transformer="drop",
-=======
->>>>>>> d8415265
         specific_transformers=(),
         n_jobs=None,
     ):
@@ -639,10 +422,6 @@
         self.datetime_transformer = _utils.clone_if_default(
             datetime_transformer, DATETIME_TRANSFORMER
         )
-<<<<<<< HEAD
-        self.remainder_transformer = remainder_transformer
-=======
->>>>>>> d8415265
         self.specific_transformers = specific_transformers
         self.n_jobs = n_jobs
 
@@ -651,97 +430,18 @@
 
         Parameters
         ----------
-<<<<<<< HEAD
-        X : dataframe
-            Input data to transform.
-
-        y : any type, default=None
-            This parameter exists for compatibility with the scikit-learn API
-            and is ignored.
-=======
         X : dataframe of shape (n_samples, n_features)
             Input data to transform.
 
         y : array-like, shape (n_samples,) or (n_samples, n_outputs) or None, default=None # noqa
             Target values for supervised learning (None for unsupervised
             transformations).
->>>>>>> d8415265
 
         Returns
         -------
         self : TableVectorizer
             The fitted estimator.
         """
-<<<<<<< HEAD
-        self.fit_transform(X)
-        return self
-
-    def _make_pipeline(self):
-        def add_step(steps, transformer, cols):
-            steps.append(
-                wrap_transformer(
-                    _check_transformer(transformer),
-                    cols,
-                    n_jobs=self.n_jobs,
-                    columnwise=True,
-                )
-            )
-
-        cols = s.all() - self._user_managed_columns
-
-        cleaning_steps = [CheckInputDataFrame()]
-        for transformer in [
-            PandasConvertDTypes(),
-            CleanNullStrings(),
-            ToDatetime(),
-            ToNumeric(),
-            ToCategorical(self.cardinality_threshold - 1),
-        ]:
-            add_step(cleaning_steps, transformer, cols)
-
-        low_cardinality = s.categorical() & s.cardinality_below(
-            self.cardinality_threshold
-        )
-        encoding_steps = []
-        for transformer, selector in [
-            (self.numeric_transformer, s.numeric() | s.boolean()),
-            (self.datetime_transformer, s.any_date()),
-            (self.low_cardinality_transformer, low_cardinality),
-            (self.high_cardinality_transformer, s.string() | s.categorical()),
-        ]:
-            add_step(
-                encoding_steps,
-                transformer,
-                cols & selector - created_by(*encoding_steps),
-            )
-
-        remainder_steps = []
-        add_step(
-            remainder_steps,
-            self.remainder_transformer,
-            cols - created_by(*encoding_steps),
-        )
-
-        user_steps = []
-        for user_transformer, user_cols in self.specific_transformers_:
-            add_step(user_steps, user_transformer, user_cols)
-
-        self._pipeline = make_pipeline(
-            *cleaning_steps, *encoding_steps, *remainder_steps, *user_steps
-        )
-
-    def fit_transform(self, X, y=None):
-        """Fit transformer and transform dataframe.
-
-        Parameters
-        ----------
-        X : dataframe
-            Input data to transform.
-
-        y : any type, default=None
-            This parameter exists for compatibility with the scikit-learn API
-            and is ignored.
-=======
         self.fit_transform(X, y=y)
         return self
 
@@ -782,35 +482,12 @@
         ----------
         X : dataframe of shape (n_samples, n_features)
             Input data to transform.
->>>>>>> d8415265
 
         Returns
         -------
         dataframe
             The transformed input.
         """
-<<<<<<< HEAD
-        self._check_specific_transformers()
-        self._make_pipeline()
-        output = self._pipeline.fit_transform(X)
-        self.feature_names_in_ = self._pipeline.steps[0][1].feature_names_out_
-        self.all_outputs_ = sbd.column_names(output)
-        self._store_input_transformations()
-        self._store_processed_cols()
-        self._store_transformers()
-        self._store_output_to_input()
-        return output
-
-    def _check_specific_transformers(self):
-        user_managed_columns = {}
-        self.specific_transformers_ = []
-        for i, config in enumerate(self.specific_transformers):
-            try:
-                transformer, cols = config
-            except (ValueError, TypeError):
-                raise ValueError(
-                    "Expected a list of (transformer, columns) pairs. "
-=======
         check_is_fitted(self, "transformers_")
         return self._pipeline.transform(X)
 
@@ -824,37 +501,10 @@
                 raise ValueError(
                     "'specific_transformers' must be a list of "
                     "(transformer, list of columns) pairs. "
->>>>>>> d8415265
                     f"Got {config!r} at index {i}."
                 )
             for c in cols:
                 if not isinstance(c, str):
-<<<<<<< HEAD
-                    raise ValueError(f"cols must be string names, got {c}")
-                if c in user_managed_columns:
-                    raise ValueError(
-                        f"Column {c!r} used twice in in specific_transformers, "
-                        f"at indices {user_managed_columns[c]} and {i}."
-                    )
-            user_managed_columns |= {c: i for c in cols}
-            self.specific_transformers_.append((_check_transformer(transformer), cols))
-        self._user_managed_columns = list(user_managed_columns.keys())
-
-    def transform(self, X):
-        """Transform dataframe.
-
-        Parameters
-        ----------
-        X : dataframe
-            Input data to transform.
-
-        Returns
-        -------
-        dataframe
-            The transformed input.
-        """
-        return self._pipeline.transform(X)
-=======
                     raise ValueError(
                         "Column names in 'specific_transformers' must be strings,"
                         f" got {c}"
@@ -969,7 +619,6 @@
         }
 
     # scikt-learn compatibility
->>>>>>> d8415265
 
     def _more_tags(self) -> dict:
         """
@@ -991,48 +640,5 @@
         list of strings
             The column names.
         """
-<<<<<<< HEAD
-        """"""
         check_is_fitted(self, "all_outputs_")
-        return np.asarray(self.all_outputs_)
-
-    def _store_input_transformations(self):
-        pipeline_steps = list(self._pipeline.named_steps.values())
-        to_outputs = {col: [col] for col in pipeline_steps[0].feature_names_out_}
-        to_steps = {col: [] for col in pipeline_steps[0].feature_names_out_}
-        for step in pipeline_steps[1:]:
-            for col, outputs_at_previous_step in to_outputs.items():
-                new_outputs = []
-                for output in outputs_at_previous_step:
-                    new_outputs.extend(step.input_to_outputs_.get(output, [output]))
-                    if hasattr(step, "transformers_") and output in step.transformers_:
-                        to_steps[col].append(step.transformers_[output])
-                    elif hasattr(step, "transformer_") and output in step.used_inputs_:
-                        to_steps[col].append(step.transformer_)
-                to_outputs[col] = new_outputs
-        self.input_to_outputs_ = to_outputs
-        self.input_to_processing_steps_ = to_steps
-
-    def _store_processed_cols(self):
-        self.used_inputs_, self.created_outputs_ = [], []
-        for col in self.input_to_processing_steps_:
-            if self.input_to_processing_steps_[col]:
-                self.used_inputs_.append(col)
-                self.created_outputs_.extend(self.input_to_outputs_[col])
-
-    def _store_transformers(self):
-        self.transformers_ = {
-            c: ([None] + steps)[-1]
-            for c, steps in self.input_to_processing_steps_.items()
-        }
-
-    def _store_output_to_input(self):
-        self.output_to_input_ = {
-            out: input_
-            for (input_, outputs) in self.input_to_outputs_.items()
-            for out in outputs
-        }
-=======
-        check_is_fitted(self, "all_outputs_")
-        return np.asarray(self.all_outputs_)
->>>>>>> d8415265
+        return np.asarray(self.all_outputs_)