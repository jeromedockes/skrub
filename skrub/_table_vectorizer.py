"""
Implements the TableVectorizer: a preprocessor to automatically apply
transformers/encoders to different types of data, without the need to
manually categorize them beforehand, or construct complex Pipelines.
"""

import warnings
from collections import Counter, defaultdict
from itertools import chain
from typing import Literal
from warnings import warn

import numpy as np
import pandas as pd
import sklearn
from numpy.typing import ArrayLike
from pandas._libs.tslibs.parsing import guess_datetime_format
from pandas.core.dtypes.base import ExtensionDtype
from scipy import sparse
from sklearn.base import TransformerMixin, clone
from sklearn.compose import ColumnTransformer
from sklearn.compose._column_transformer import _get_transformer_list
from sklearn.preprocessing import OneHotEncoder
from sklearn.utils import Bunch
from sklearn.utils.deprecation import deprecated
from sklearn.utils.metaestimators import _BaseComposition
from sklearn.utils.validation import _get_feature_names, check_is_fitted

from skrub import DatetimeEncoder, GapEncoder
from skrub._utils import parse_astype_error_message


def _infer_date_format(date_column: pd.Series, n_trials: int = 100) -> str | None:
    """Infer the date format of a date column,
    by finding a format which should work for all dates in the column.

    Parameters
    ----------
    date_column : Series
        A column of dates, as strings.
    n_trials : int, default=100
        Number of rows to use to infer the date format.

    Returns
    -------
    str or None
        The date format inferred from the column.
        If no format could be inferred, returns None.
    """
    if len(date_column) == 0:
        return
    date_column_sample = date_column.dropna().sample(
        frac=min(n_trials / len(date_column), 1), random_state=42
    )
    # try to infer the date format
    # see if either dayfirst or monthfirst works for all the rows
    with warnings.catch_warnings():
        # pandas warns when dayfirst is not strictly applied
        warnings.simplefilter("ignore")
        date_format_monthfirst = date_column_sample.apply(
            lambda x: guess_datetime_format(x)
        )
        date_format_dayfirst = date_column_sample.apply(
            lambda x: guess_datetime_format(x, dayfirst=True),
        )
    # if one row could not be parsed, return None
    if date_format_monthfirst.isnull().any() or date_format_dayfirst.isnull().any():
        return
    # even with dayfirst=True, monthfirst format can be inferred
    # so we need to check if the format is the same for all the rows
    elif date_format_monthfirst.nunique() == 1:
        # one monthfirst format works for all the rows
        # check if another format works for all the rows
        # if so, raise a warning
        if date_format_dayfirst.nunique() == 1:
            # check if monthfirst and dayfirst haven't found the same format
            if date_format_monthfirst.iloc[0] != date_format_dayfirst.iloc[0]:
                warnings.warn(
                    f"""
                    Both {date_format_monthfirst.iloc[0]} and
                    {date_format_dayfirst.iloc[0]} are valid formats for the dates in
                    column '{date_column.name}'.
                    Format {date_format_monthfirst.iloc[0]} will be used.
                    """,
                    UserWarning,
                    stacklevel=2,
                )
        return date_format_monthfirst.iloc[0]
    elif date_format_dayfirst.nunique() == 1:
        # only this format works for all the rows
        return date_format_dayfirst.iloc[0]
    else:
        # more than two different formats were found
        # TODO: maybe we could deal with this case
        return


def _has_missing_values(df: pd.DataFrame | pd.Series) -> bool:
    """
    Returns True if `array` contains missing values, False otherwise.
    """
    return any(df.isnull())


def _replace_false_missing(df: pd.DataFrame | pd.Series) -> pd.DataFrame | pd.Series:
    """
    Takes a DataFrame or a Series, and replaces the "false missing", that is,
    strings that designate a missing value, but do not have the corresponding
    type. We convert these strings to np.nan.
    Also replaces `None` to np.nan.
    """
    # Should not replace "missing" (the string used for imputation in
    # categorical features).
    STR_NA_VALUES = [
        "null",
        "",
        "1.#QNAN",
        "#NA",
        "nan",
        "#N/A N/A",
        "-1.#QNAN",
        "<NA>",
        "-1.#IND",
        "-nan",
        "n/a",
        "-NaN",
        "1.#IND",
        "NULL",
        "NA",
        "N/A",
        "#N/A",
        "NaN",
    ]  # taken from pandas.io.parsers (version 1.1.4)
    df = df.replace(STR_NA_VALUES + [None, "?", "..."], np.nan)
    df = df.replace(r"^\s+$", np.nan, regex=True)  # Replace whitespaces
    return df


def _replace_missing_in_cat_col(ser: pd.Series, value: str = "missing") -> pd.Series:
    """
    Takes a Series with string data,
    replaces the missing values, and returns it.
    """
    ser = _replace_false_missing(ser)
    if isinstance(ser.dtype, pd.CategoricalDtype) and (value not in ser.cat.categories):
        ser = ser.cat.add_categories([value])
    ser = ser.fillna(value=value)
    return ser


Transformer = TransformerMixin | Literal["drop", "remainder", "passthrough"]


def _parallel_on_columns(trans: Transformer, cols: list[str]) -> bool:
    """
    Assert whether we want to parallelize the transformer over
    the columns or not. We only want to parallelize over columns if the transformer
    is "univariate" (i.e. it can be duplicated for each column).
    """
    return (
        (not isinstance(trans, str))
        and trans._get_tags().get("univariate", False)
        and len(cols) > 1
    )


def _split_transformers(
    transformers: list[tuple[str, Transformer, list[str]]]
) -> tuple[list[tuple[str, Transformer, list[str]]], dict[str, list[str]]]:
    """
    Split univariate transformers into multiple transformers, one for each
    column. This is useful to use the inherited `ColumnTransformer` class
    parallelism.

    Parameters
    ----------
    transformers : list of 3-tuples (str, Transformer or str, list of str)
        The collection of transformers to split, as tuples of
        (name, transformer, column).
<<<<<<< HEAD

    Returns
    -------
    new_transformers : list of 3-tuples (str, Transformer or str, list of str)
        The collection of transformers, with some newly univariate transformers.

    map_from_to_expanded_transformers : dict of str to list of str
        The mapping between the original transformer names and the name of the newly
        expanded transformers.
=======
    transformers_to_input_indices : dict of str to list of int, optional
        The mapping of transformer names to the indices of the columns they were
        fitted on. Should correspond to the `self._transformer_to_input_indices`
        attribute. Only used when `during_fit` is False.
    during_fit : bool, default=False
        Whether the method is called during `fit_transform` (True) or
        during `transform` (False). This is used to determine if the
        transformers in `transformers` are fitted or not, i.e. whether
        the `transformers` argument corresponds to the `self.transformers_` attribute
        (when False) or the `self.transformers` attribute (when True).
>>>>>>> 887145da
    """
    new_transformers = []
    map_from_to_expanded_transformers = defaultdict(list)
    # split a list of 3-tuples (name, transformer, columns)
    # containing the unfitted transformers (or strings) and the columns
    # to be fitted on.
    for name, trans, cols in transformers:
        if _parallel_on_columns(trans, cols):
            for i, col in enumerate(cols):
                new_transformer_name = f"{name}_split_{i}"
                map_from_to_expanded_transformers[name].append(new_transformer_name)
                new_transformers.append((new_transformer_name, clone(trans), [col]))
        else:
            map_from_to_expanded_transformers[name].append(name)
            new_transformers.append((name, trans, cols))
    return new_transformers, map_from_to_expanded_transformers


def _merge_transformers(
    transformers: list[tuple[str, Transformer, list[str]]],
    map_from_to_expanded_transformers: dict[str, list[str]],
) -> tuple[list[tuple[str, Transformer, list[str]]], dict[str, list[int]]]:
    """
    Merge splitted transformers into a single transformer.

    Parameters
    ----------
    transformers : list of 3-tuples (str, Transformer or str, list of str)
        The collection of transformers to merge, as tuples of
        (name, transformer, column).
<<<<<<< HEAD
    map_from_to_expanded_transformers : dict of str to list of str
        A correspondence between the original transformers and the expanded ones used
        in the `ColumnTransformer`.
=======
    is_fitted : bool
        Whether the transformers are fitted or not, i.e. whether the
        `transformers` argument corresponds to the `self.transformers_` attribute
        (when True) or the `self.transformers` attribute (when False).
    transformer_to_input_indices : dict of str to list of int, optional
        The mapping of transformer names to the indices of the columns they were
        fitted on. Should correspond to the `self._transformer_to_input_indices`
        attribute. Only used when `is_fitted` is True.
    """
    new_transformers = []
    new_transformer_to_input_indices = {} if is_fitted else transformer_to_input_indices
    base_names = pd.unique(
        pd.Series([name.split("_split_")[0] for name, _, _ in transformers])
    )
>>>>>>> 887145da

    Returns
    -------
    merged_transformers : list of 3-tuples (str, Transformer or str, list of str)
        The collection of transformers, that corresponds to the original transformer
        names before splitting.
    """
    transformers_dict = {
        transformer[0]: (transformer[1], transformer[2]) for transformer in transformers
    }

    merged_transformers = []
    for original_name, new_names in map_from_to_expanded_transformers.items():
        if len(new_names) == 1:
            merged_transformers.append(
                (original_name, *transformers_dict[original_name])
            )
        else:
            transformers_to_merge, columns = zip(*[
                transformers_dict[new_name] for new_name in new_names
            ])
            columns = list(chain.from_iterable(columns))
            merged_transformers.append(
                (
                    original_name,
                    transformers_to_merge[0].__class__._merge(transformers_to_merge),
                    columns,
                )
            )
    return merged_transformers


class TableVectorizer(TransformerMixin, _BaseComposition):
    """Automatically transform a heterogeneous dataframe to a numerical array.

    Easily transforms a heterogeneous data table
    (such as a :obj:`~pandas.DataFrame`) to a numerical array for machine
    learning. For this it transforms each column depending on its data type.
    It provides a simplified interface for the ColumnTransformer ;
    more documentation of attributes and functions are available in its doc.

    .. versionadded:: 0.2.0

    Parameters
    ----------
    cardinality_threshold : int, default=40
        Two lists of features will be created depending on this value: strictly
        under this value, the low cardinality categorical features, and above or
        equal, the high cardinality categorical features.
        Different transformers will be applied to these two groups,
        defined by the parameters `low_card_cat_transformer` and
        `high_card_cat_transformer` respectively.
        Note: currently, missing values are counted as a single unique value
        (so they count in the cardinality).

    low_card_cat_transformer : {'drop', 'remainder', 'passthrough'} or Transformer, optional
        Transformer used on categorical/string features with low cardinality
        (threshold is defined by `cardinality_threshold`).
        Can either be a transformer object instance (e.g. OneHotEncoder),
        a Pipeline containing the preprocessing steps,
        'drop' for dropping the columns,
        'remainder' for applying `remainder`,
        'passthrough' to return the unencoded columns,
        or `None` to use the default transformer
        (OneHotEncoder(handle_unknown="ignore", drop="if_binary")).
        Features classified under this category are imputed based on the
        strategy defined with `impute_missing`.

    high_card_cat_transformer : {'drop', 'remainder', 'passthrough'} or Transformer, optional
        Transformer used on categorical/string features with high cardinality
        (threshold is defined by `cardinality_threshold`).
        Can either be a transformer object instance
        (e.g. GapEncoder), a Pipeline containing the preprocessing steps,
        'drop' for dropping the columns,
        'remainder' for applying `remainder`,
        'passthrough' to return the unencoded columns,
        or `None` to use the default transformer (GapEncoder(n_components=30)).
        Features classified under this category are imputed based on the
        strategy defined with `impute_missing`.

    numerical_transformer : {'drop', 'remainder', 'passthrough'} or Transformer, optional
        Transformer used on numerical features.
        Can either be a transformer object instance (e.g. StandardScaler),
        a Pipeline containing the preprocessing steps,
        'drop' for dropping the columns,
        'remainder' for applying `remainder`,
        'passthrough' to return the unencoded columns,
        or `None` to use the default transformer (here nothing, so 'passthrough').
        Features classified under this category are not imputed at all
        (regardless of `impute_missing`).

    datetime_transformer : {'drop', 'remainder', 'passthrough'} or Transformer, optional
        Transformer used on datetime features.
        Can either be a transformer object instance (e.g. DatetimeEncoder),
        a Pipeline containing the preprocessing steps,
        'drop' for dropping the columns,
        'remainder' for applying `remainder`,
        'passthrough' to return the unencoded columns,
        or `None` to use the default transformer (DatetimeEncoder()).
        Features classified under this category are not imputed at all
        (regardless of `impute_missing`).

    specific_transformers : list of tuples ({'drop', 'remainder', 'passthrough'} or Transformer, list of str or int) or (str, {'drop', 'remainder', 'passthrough'} or Transformer, list of str or int), optional
        On top of the default column type classification (see parameters above),
        this parameter allows you to manually specify transformers for
        specific columns.
        This is equivalent to using a ColumnTransformer for assigning the
        column-specific transformers, and passing the ``TableVectorizer``
        as the ``remainder``.
        This parameter can take two different formats, either:
        - a list of 2-tuples (transformer, column names or indices)
        - a list of 3-tuple (name, transformer, column names or indices)
        In the latter format, you can specify the name of the assignment.
        Mixing the two is not supported.

    auto_cast : bool, default=True
        If set to `True`, will try to convert each column to the best possible
        data type (dtype).

    impute_missing : {'auto', 'force', 'skip'}, default='auto'
        When to impute missing values in categorical (textual) columns.
        'auto' will impute missing values if it is considered appropriate
        (we are using an encoder that does not support missing values and/or
        specific versions of pandas, numpy and scikit-learn).
        'force' will impute missing values in all categorical columns.
        'skip' will not impute at all.
        When imputed, missing values are replaced by the string 'missing'
        before being encoded.
        As imputation logic for numerical features can be quite intricate,
        it is left to the user to manage.
        See also attribute :attr:`~skrub.TableVectorizer.imputed_columns_`.

    remainder : {'drop', 'passthrough'} or Transformer, default='passthrough'
        By default, all remaining columns that were not specified in `transformers`
        will be automatically passed through. This subset of columns is concatenated
        with the output of the transformers. (default 'passthrough').
        By specifying `remainder='drop'`, only the specified columns
        in `transformers` are transformed and combined in the output, and the
        non-specified columns are dropped.
        By setting `remainder` to be an estimator, the remaining
        non-specified columns will use the `remainder` estimator. The
        estimator must support :term:`fit` and :term:`transform`.
        Note that using this feature requires that the DataFrame columns
        input at :term:`fit` and :term:`transform` have identical order.

    sparse_threshold : float, default=0.0
        If the output of the different transformers contains sparse matrices,
        these will be stacked as a sparse matrix if the overall density is
        lower than this value. Use `sparse_threshold=0` to always return dense.
        When the transformed output consists of all dense data, the stacked
        result will be dense, and this keyword will be ignored.

    n_jobs : int, optional
        Number of jobs to run in parallel.
        ``None`` (the default) means 1 unless in a
        joblib.parallel_backend context.
        ``-1`` means using all processors.

    transformer_weights : dict, optional
        Multiplicative weights for features per transformer. The output of the
        transformer is multiplied by these weights. Keys are transformer names,
        values the weights.

    verbose : bool, default=False
        If True, the time elapsed while fitting each transformer will be
        printed as it is completed.

    verbose_feature_names_out : bool, default=False
        If True, :meth:`TableVectorizer.get_feature_names_out` will prefix
        all feature names with the name of the transformer that generated that
        feature.
        If False, :meth:`TableVectorizer.get_feature_names_out` will not
        prefix any feature names and will error if feature names are not
        unique.

    Attributes
    ----------
    transformers_ : list of 3-tuples (str, Transformer or str, list of str)
        The collection of fitted transformers as tuples of
        (name, fitted_transformer, column). `fitted_transformer` can be an
        estimator, 'drop', or 'passthrough'. In case there were no columns
        selected, this will be an unfitted transformer.
        If there are remaining columns, the final element is a tuple of the
        form:
        ('remainder', transformer, remaining_columns) corresponding to the
        `remainder` parameter. If there are remaining columns, then
        ``len(transformers_)==len(transformers)+1``, otherwise
        ``len(transformers_)==len(transformers)``.

    types_ : dict mapping of int to type
        A mapping of inferred types per column.
        Key is the index of a column, value is the inferred dtype.
        Exists only if `auto_cast=True`.

    imputed_columns_ : list of str
        The list of columns in which we imputed the missing values.

    See Also
    --------
    GapEncoder :
        Encodes dirty categories (strings) by constructing latent topics with continuous encoding.
    MinHashEncoder :
        Encode string columns as a numeric array with the minhash method.
    SimilarityEncoder :
        Encode string columns as a numeric array with n-gram string similarity.

    Notes
    -----
    The column order of the input data is not guaranteed to be the same
    as the output data (returned by TableVectorizer.transform).
    This is a due to the way the ColumnTransformer works.
    However, the output column order will always be the same for different
    calls to TableVectorizer.transform on a same fitted TableVectorizer instance.
    For example, if input data has columns ['name', 'job', 'year'], then output
    columns might be shuffled, e.g. ['job', 'year', 'name'], but every call
    to TableVectorizer.transform on this instance will return this order.

    Examples
    --------
    Fit a TableVectorizer on an example dataset:

    >>> from skrub.datasets import fetch_employee_salaries
    >>> ds = fetch_employee_salaries()
    >>> ds.X.head(3)
      gender department                          department_name                                           division assignment_category      employee_position_title underfilled_job_title date_first_hired  year_first_hired
    0      F        POL                     Department of Police  MSB Information Mgmt and Tech Division Records...    Fulltime-Regular  Office Services Coordinator                   NaN       09/22/1986              1986
    1      M        POL                     Department of Police         ISB Major Crimes Division Fugitive Section    Fulltime-Regular        Master Police Officer                   NaN       09/12/1988              1988
    2      F        HHS  Department of Health and Human Services      Adult Protective and Case Management Services    Fulltime-Regular             Social Worker IV                   NaN       11/19/1989              1989

    >>> tv = TableVectorizer()
    >>> tv.fit(ds.X)

    Now, we can inspect the transformers assigned to each column:

    >>> tv.transformers_
    [
        ('datetime', DatetimeEncoder(), ['date_first_hired']),
        ('low_card_cat', OneHotEncoder(drop='if_binary', handle_unknown='ignore'),
         ['gender', 'department', 'department_name', 'assignment_category']),
        ('high_card_cat', GapEncoder(n_components=30),
         ['division', 'employee_position_title', 'underfilled_job_title']),
        ('remainder', 'passthrough', ['year_first_hired'])
    ]
    """  # noqa: E501

    transformers_: list[tuple[str, Transformer, list[str]]]
    types_: dict[str, type]
    imputed_columns_: list[str]
    low_card_cat_transformer_: Transformer
    high_card_cat_transformer_: Transformer
    numerical_transformer_: Transformer
    datetime_transformer_: Transformer
    specific_transformers_: list[tuple[str, Transformer, list[str, int]]]

    _transformer_to_input_indices: dict[str, list[int]]

    # Override required parameters
    _required_parameters = []

    def __init__(
        self,
        *,
        cardinality_threshold: int = 40,
        low_card_cat_transformer: Transformer | None = None,
        high_card_cat_transformer: Transformer | None = None,
        numerical_transformer: Transformer | None = None,
        datetime_transformer: Transformer | None = None,
        specific_transformers: list[
            tuple[Transformer, list[str | int]]
            | tuple[str, Transformer, list[str, int]]
        ]
        | None = None,
        auto_cast: bool = True,
        impute_missing: Literal["auto", "force", "skip"] = "auto",
        # The next parameters are inherited from ColumnTransformer
        remainder: Literal["drop", "passthrough"] | TransformerMixin = "passthrough",
        sparse_threshold: float = 0.0,
        n_jobs: int = None,
        transformer_weights=None,
        verbose: bool = False,
        verbose_feature_names_out: bool = False,
    ):
        self.cardinality_threshold = cardinality_threshold
        self.low_card_cat_transformer = low_card_cat_transformer
        self.high_card_cat_transformer = high_card_cat_transformer
        self.numerical_transformer = numerical_transformer
        self.datetime_transformer = datetime_transformer
        self.specific_transformers = specific_transformers
        self.auto_cast = auto_cast
        self.impute_missing = impute_missing

        # Parameter from `ColumnTransformer`
        self.remainder = remainder
        self.sparse_threshold = sparse_threshold
        self.n_jobs = n_jobs
        self.transformer_weights = transformer_weights
        self.verbose = verbose
        self.verbose_feature_names_out = verbose_feature_names_out

    def _more_tags(self) -> dict:
        """
        Used internally by sklearn to ease the estimator checks.
        """
        return {
            "X_types": ["2darray", "string"],
            "allow_nan": [True],
            "_xfail_checks": {
                "check_complex_data": "Passthrough complex columns as-is.",
            },
        }

    @property
    def _is_parallelized(self) -> bool:
        """
        Returns True if the transformers are parallelized over columns, False otherwise.
        """
        return self.n_jobs not in (None, 1)

    def _clone_transformers(self) -> None:
        """
        For each of the different transformers that can be passed,
        create the corresponding variable name with a trailing underscore,
        which is the value that will be used in `transformers`.
        We clone the instances to avoid altering them.
        See the clone function docstring.
        Note: typos are not detected here, they are left in and are detected
        down the line in ColumnTransformer.fit_transform.
        """
        if isinstance(self.low_card_cat_transformer, sklearn.base.TransformerMixin):
            self.low_card_cat_transformer_ = clone(self.low_card_cat_transformer)
        elif self.low_card_cat_transformer is None:
            # sklearn is lenient and lets us use both
            # `handle_unknown="infrequent_if_exist"` and `drop="if_binary"`
            # at the same time
            self.low_card_cat_transformer_ = OneHotEncoder(
                drop="if_binary", handle_unknown="infrequent_if_exist"
            )
        elif self.low_card_cat_transformer == "remainder":
            self.low_card_cat_transformer_ = (
                self.remainder
                if isinstance(self.remainder, str)
                else clone(self.remainder)
            )
        else:
            self.low_card_cat_transformer_ = self.low_card_cat_transformer

        if isinstance(self.high_card_cat_transformer, sklearn.base.TransformerMixin):
            self.high_card_cat_transformer_ = clone(self.high_card_cat_transformer)
        elif self.high_card_cat_transformer is None:
            self.high_card_cat_transformer_ = GapEncoder(n_components=30)
        elif self.high_card_cat_transformer == "remainder":
            self.high_card_cat_transformer_ = (
                self.remainder
                if isinstance(self.remainder, str)
                else clone(self.remainder)
            )
        else:
            self.high_card_cat_transformer_ = self.high_card_cat_transformer

        if isinstance(self.numerical_transformer, sklearn.base.TransformerMixin):
            self.numerical_transformer_ = clone(self.numerical_transformer)
        elif self.numerical_transformer is None:
            self.numerical_transformer_ = "passthrough"
        elif self.numerical_transformer == "remainder":
            self.numerical_transformer_ = (
                self.remainder
                if isinstance(self.remainder, str)
                else clone(self.remainder)
            )
        else:
            self.numerical_transformer_ = self.numerical_transformer

        if isinstance(self.datetime_transformer, sklearn.base.TransformerMixin):
            self.datetime_transformer_ = clone(self.datetime_transformer)
        elif self.datetime_transformer is None:
            self.datetime_transformer_ = DatetimeEncoder()
        elif self.datetime_transformer == "remainder":
            self.datetime_transformer_ = (
                self.remainder
                if isinstance(self.remainder, str)
                else clone(self.remainder)
            )
        else:
            self.datetime_transformer_ = self.datetime_transformer

        if (self.specific_transformers is None) or len(self.specific_transformers) == 0:
            self.specific_transformers_ = []
        else:
            first_item_length = len(self.specific_transformers[0])
            # Check all tuples are the same length
            for i, tup in enumerate(self.specific_transformers):
                if len(tup) != first_item_length:
                    raise TypeError(
                        "Expected `specific_transformers` to be a list of "
                        "tuples with all the same length, got length "
                        f"{len(tup)} at index {i} (elements at previous "
                        f"indices have {first_item_length} in length). "
                    )
            if first_item_length == 2:
                # Unnamed assignments, transform to named
                named_specific_transformers = _get_transformer_list(
                    self.specific_transformers
                )
            elif first_item_length == 3:
                # Named assignments
                named_specific_transformers = self.specific_transformers
            else:
                raise TypeError(
                    "Expected `specific_transformers` to be a list of tuples "
                    "of length 2 or 3, got a list of tuples of length "
                    f"{first_item_length}. "
                )

            self.specific_transformers_ = [
                (
                    (name, clone(transformer), cols)
                    if isinstance(transformer, sklearn.base.TransformerMixin)
                    else (name, transformer, cols)
                )
                for name, transformer, cols in named_specific_transformers
            ]

        # TODO: check that the provided transformers are valid

    def _auto_cast(self, X: pd.DataFrame) -> pd.DataFrame:
        """Takes a dataframe and tries to convert its columns to their best possible
        data type.

        Parameters
        ----------
        X : :obj:`~pandas.DataFrame` of shape (n_samples, n_features)
            The data to be transformed.

        Returns
        -------
        :obj:`~pandas.DataFrame`
            The same :obj:`~pandas.DataFrame`, with its columns cast to their
            best possible data type.
        """
        # Handle missing values
        for col in X.columns:
            # Convert pandas' NaN value (pd.NA) to numpy NaN value (np.nan)
            # because the former tends to raise all kind of issues when dealing
            # with scikit-learn (as of version 0.24).
            if _has_missing_values(X[col]):
                # Some numerical dtypes like Int64 or Float64 only support
                # pd.NA, so they must be converted to np.float64 before.
                if pd.api.types.is_numeric_dtype(X[col]):
                    X[col] = X[col].astype(np.float64)
                X[col].fillna(value=np.nan, inplace=True)

        # for object dtype columns, first convert to string to avoid mixed types
        object_cols = X.columns[X.dtypes == "object"]
        for col in object_cols:
            X[col] = np.where(X[col].isna(), X[col], X[col].astype(str))

        # Convert to the best possible data type
        self.types_ = {}
        for col_idx, col in enumerate(X.columns):
            if not pd.api.types.is_datetime64_any_dtype(X[col]):
                # we don't want to cast datetime64
                try:
                    X[col] = pd.to_numeric(X[col], errors="raise")
                except (ValueError, TypeError):
                    # Only try to convert to datetime
                    # if the variable isn't numeric.
                    # try to find the best format
                    format = _infer_date_format(X[col])
                    # if a format is found, try to apply to the whole column
                    # if no format is found, pandas will try to parse each row
                    # with a different engine, which can understand weirder formats
                    try:
                        # catch the warnings raised by pandas
                        # in case the conversion fails
                        with warnings.catch_warnings(record=True) as w:
                            X[col] = pd.to_datetime(
                                X[col], errors="raise", format=format
                            )
                        # if the conversion worked, raise pandas warnings
                        for warning in w:
                            with warnings.catch_warnings():
                                # otherwise the warning is considered a duplicate
                                warnings.simplefilter("always")
                                warnings.warn(
                                    "Warning raised by pandas when converting column"
                                    f" '{col}' to datetime: "
                                    + str(warning.message),
                                    UserWarning,
                                    stacklevel=2,
                                )
                    except (ValueError, TypeError):
                        pass
            # Cast pandas dtypes to numpy dtypes
            # for earlier versions of sklearn. FIXME: which ?
            if issubclass(X[col].dtype.__class__, ExtensionDtype):
                try:
                    X[col] = X[col].astype(X[col].dtype.type, errors="ignore")
                except (TypeError, ValueError):
                    pass
            self.types_[col_idx] = X[col].dtype
        return X

    def _apply_cast(self, X: pd.DataFrame) -> pd.DataFrame:
        """Takes a dataframe, and applies the best data types learnt during fitting.

        Does the same thing as `_auto_cast`, but applies learnt info.
        """
        for col in X.columns:
            X[col] = _replace_false_missing(X[col])
            if _has_missing_values(X[col]):
                if pd.api.types.is_numeric_dtype(X[col]):
                    X[col] = X[col].astype(np.float64)
                X[col].fillna(value=np.nan, inplace=True)
        for col in self.imputed_columns_:
            X[col] = _replace_missing_in_cat_col(X[col])
        # for object dtype columns, first convert to string to avoid mixed
        # types we do it both in auto_cast and apply_cast because
        # the type inferred for string columns during auto_cast
        # is not necessarily string, it can be an object because
        # of missing values
        object_cols = X.columns[X.dtypes == "object"]
        for col in object_cols:
            X[col] = np.where(X[col].isna(), X[col], X[col].astype(str))
        for col_idx, dtype in self.types_.items():
            col = X.columns[col_idx]
            # if categorical, add the new categories to prevent
            # them to be encoded as nan
            if isinstance(dtype, pd.CategoricalDtype):
                known_categories = dtype.categories
                new_categories = pd.unique(X[col])
                # remove nan from new_categories
                new_categories = new_categories[~pd.isnull(new_categories)]
                dtype = pd.CategoricalDtype(
                    categories=known_categories.union(new_categories)
                )
                self.types_[col_idx] = dtype
        for col_idx, dtype in self.types_.items():
            col = X.columns[col_idx]
            try:
                if pd.api.types.is_numeric_dtype(dtype):
                    # we don't use astype because it can convert float to int
                    X[col] = pd.to_numeric(X[col])
                else:
                    X[col] = X[col].astype(dtype)
            except ValueError as e:
                culprit = parse_astype_error_message(e)
                if culprit is None:
                    raise e
                warnings.warn(
                    f"Value '{culprit}' could not be converted to inferred type"
                    f" {dtype!s} in column '{col}'. Such values will be replaced"
                    " by NaN.",
                    UserWarning,
                    stacklevel=2,
                )
                # if the inferred dtype is numerical or datetime,
                # we want to ignore entries that cannot be converted
                # to this dtype
                if pd.api.types.is_numeric_dtype(dtype):
                    X[col] = pd.to_numeric(X[col], errors="coerce")
                elif pd.api.types.is_datetime64_any_dtype(dtype):
                    X[col] = pd.to_datetime(X[col], errors="coerce")
                else:
                    # this should not happen
                    raise e
        return X

    def _check_X(self, X, reset):
        if sparse.isspmatrix(X):
            raise TypeError(
                "A sparse matrix was passed, but dense data is required. Use "
                "X.toarray() to convert to a dense numpy array."
            )

        if not isinstance(X, pd.DataFrame):
            # check the dimension of X before to create a dataframe that always
            # `ndim == 2`
            # unfortunately, we need to call `asarray` before to call `ndim`
            # in case that the container implement `__array_function__`
            X_array = np.asarray(X)
            if X_array.ndim == 0:
                raise ValueError(
                    f"Expected 2D array, got scalar array instead:\narray={X}.\n"
                    "Reshape your data either using array.reshape(-1, 1) if "
                    "your data has a single feature or array.reshape(1, -1) "
                    "if it contains a single sample."
                )
            if X_array.ndim == 1:
                raise ValueError(
                    f"Expected 2D array, got 1D array instead:\narray={X}.\n"
                    "Reshape your data either using array.reshape(-1, 1) if "
                    "your data has a single feature or array.reshape(1, -1) "
                    "if it contains a single sample."
                )
            X = pd.DataFrame(X_array)
        else:
            # Create a copy to avoid altering the original data.
            X = X.copy()

        # Check Pandas sparse arrays
        is_sparse_col = [hasattr(X[col], "sparse") for col in X.columns]
        if any(is_sparse_col):
            sparse_cols = X.columns[is_sparse_col]
            raise TypeError(
                f"Columns {sparse_cols!r} are sparse Pandas series, but dense "
                "data is required. Use df[col].sparse.to_dense() to convert "
                "a series from sparse to dense."
            )

        if X.shape[0] < 1:
            raise ValueError(
                f"Found array with {X.shape[0]} sample(s) (shape={X.shape}) while a"
                " minimum of 1 is required."
            )
        if X.shape[1] < 1:
            raise ValueError(
                f"Found array with {X.shape[1]} feature(s) (shape={X.shape}) while"
                " a minimum of 1 is required."
            )
        self._check_n_features(X, reset=reset)
        # TODO: _check_feature_names raises a warning when fitting on dataframe
        # but transforming on a numpy array.
        # In practice, this looks error-prone and we need to discuss
        # whether to raise an error instead.
        #
        # Note that when fitting on a dataframe and transforming on
        # the same dataframe with different column names,
        # _check_feature_names will raise an error.
        self._check_feature_names(X, reset=reset)
        feature_names = _get_feature_names(X)
        feature_names_in = getattr(self, "feature_names_in_", None)
        if feature_names is None and feature_names_in is not None:
            X.columns = feature_names_in

        return X

    def fit(self, X: ArrayLike, y: ArrayLike = None) -> "TableVectorizer":
        """Fit all transformers using X.

        Parameters
        ----------
        X : {array-like, dataframe} of shape (n_samples, n_features)
            Input data, of which specified subsets are used to fit the
            transformers.

        y : array-like of shape (n_samples, ...), default=None
            Targets for supervised learning.

        Returns
        -------
        self : TableVectorizer
            This estimator.
        """
        # we use fit_transform to make sure to set sparse_output_ (for which we
        # need the transformed data) to have consistent output type in predict
        self.fit_transform(X, y=y)
        return self

    def fit_transform(self, X: ArrayLike, y: ArrayLike = None) -> ArrayLike:
        """Fit all transformers, transform the data, and concatenate the results.

        In practice, it (1) converts features to their best possible types
        if `auto_cast=True`, (2) classify columns based on their data type,
        (3) replaces "false missing" (see _replace_false_missing),
        and imputes categorical columns depending on `impute_missing`, and
        finally, transforms `X`.

        Parameters
        ----------
        X : array-like of shape (n_samples, n_features)
            Input data, of which specified subsets are used to fit the
            transformers.
        y : array-like of shape (n_samples,), optional
            Targets for supervised learning.

        Returns
        -------
        {array-like, sparse matrix} of shape (n_samples, sum_n_components)
            Hstack of results of transformers. sum_n_components is the
            sum of n_components (output dimension) over transformers. If
            any result is a sparse matrix, everything will be converted to
            sparse matrices.
        """
        if self.impute_missing not in ("skip", "force", "auto"):
            raise ValueError(
                "Invalid value for `impute_missing`, expected any of "
                "{'auto', 'force', 'skip'}, "
                f"got {self.impute_missing!r}. "
            )

        self._clone_transformers()

        X = self._check_X(X, reset=True)

        # We replace in all columns regardless of their type,
        # as we might have some false missing
        # in numerical columns for instance.
        X = _replace_false_missing(X)

        # Check for duplicate column names.
        duplicate_columns = {k for k, v in Counter(X.columns).items() if v > 1}
        if duplicate_columns:
            raise AssertionError(
                f"Duplicate column names in the dataframe: {duplicate_columns}"
            )

        # If auto_cast is True, we'll find and apply the best possible type
        # to each column.
        # We'll keep the results in order to apply the types in `transform`.
        if self.auto_cast:
            X = self._auto_cast(X)

        # We will filter X to keep only the columns that are not specified
        # explicitly by the user.
        X_filtered = X.drop(
            columns=[
                # We do this for loop as `self.specific_transformers_`
                # might be empty.
                col
                for (_, _, columns) in self.specific_transformers_
                for col in columns
            ]
        )
        # Select columns by dtype
        numeric_columns = X_filtered.select_dtypes(include="number").columns.to_list()
        categorical_columns = X_filtered.select_dtypes(
            include=["string", "object", "category"]
        ).columns.to_list()
        datetime_columns = X_filtered.select_dtypes(
            include=["datetime", "datetimetz"]
        ).columns.to_list()

        # Classify categorical columns by cardinality
        low_card_cat_columns, high_card_cat_columns = [], []
        for col in categorical_columns:
            if X[col].nunique() < self.cardinality_threshold:
                low_card_cat_columns.append(col)
            else:
                high_card_cat_columns.append(col)

        # Next part: construct the transformers
        # Create the list of all the transformers.
        all_transformers: list[tuple[str, Transformer, list[str]]] = [
            ("numeric", self.numerical_transformer_, numeric_columns),
            ("datetime", self.datetime_transformer_, datetime_columns),
            ("low_card_cat", self.low_card_cat_transformer_, low_card_cat_columns),
            ("high_card_cat", self.high_card_cat_transformer_, high_card_cat_columns),
            *self.specific_transformers_,
        ]
        # We will now filter this list, by keeping only the ones with:
        # - at least one column
        # - a valid encoder or string (filter out if None)
        transformers = []
        for name, transformer, columns in all_transformers:
            if len(columns) > 0 and transformer is not None:
                transformers.append((name, transformer, columns))

        self.imputed_columns_ = []
        if self.impute_missing != "skip":
            # Impute if suiting
            if _has_missing_values(X):
                if self.impute_missing == "force":
                    # Only impute categorical columns
                    for col in categorical_columns:
                        X[col] = _replace_missing_in_cat_col(X[col])
                        self.imputed_columns_.append(col)

                elif self.impute_missing == "auto":
                    # Add special cases when we should impute.
                    pass

        # If there was missing values imputation, we cast the DataFrame again,
        # as pandas gives different types depending on whether a column has
        # missing values or not.
        if self.imputed_columns_ and self.auto_cast:
            X = self._auto_cast(X)

        if self.verbose:
            print(f"[TableVectorizer] Assigned transformers: {transformers}")

        # split the univariate transformers on each column
        # to be able to parallelize the encoding
        if self._is_parallelized:
            transformers, self._map_from_to_expanded_transformers = _split_transformers(
                transformers
            )

        self._column_transformer = ColumnTransformer(
            transformers=transformers,
            remainder=self.remainder,
            sparse_threshold=self.sparse_threshold,
            n_jobs=self.n_jobs,
            transformer_weights=self.transformer_weights,
            verbose=self.verbose,
            verbose_feature_names_out=self.verbose_feature_names_out,
        )

        X_enc = self._column_transformer.fit_transform(X, y=y)

        return X_enc

    def transform(self, X: ArrayLike) -> ArrayLike:
        """Transform `X` by applying the fitted transformers on the columns.

        Parameters
        ----------
        X : array-like of shape (n_samples, n_features)
            The data to be transformed.

        Returns
        -------
        {array-like, sparse matrix} of shape (n_samples, sum_n_components)
            Hstack of results of transformers. sum_n_components is the
            sum of n_components (output dimension) over transformers. If
            any result is a sparse matrix, everything will be converted to
            sparse matrices.
        """
        check_is_fitted(self, attributes=["_column_transformer"])

        X = self._check_X(X, reset=False)

        if self.auto_cast:
            X = self._apply_cast(X)

        return self._column_transformer.transform(X)

    def get_feature_names_out(self, input_features=None) -> list[str]:
        """Return clean feature names.

        Feature names are formatted like:
        "<column_name>_<value>" if encoded by OneHotEncoder or alike,
        (e.g. "job_title_Police officer"), or "<column_name>" otherwise.

        Parameters
        ----------
        input_features : None
            Unused, only here for compatibility.

        Returns
        -------
        list of str
            Feature names.
        """
        return self._column_transformer.get_feature_names_out(input_features)

    @property
    def transformers_(self):
        # TODO: to backward compatibility
        # # For the "remainder" columns, the `ColumnTransformer` `transformers_`
        # # attribute contains the index instead of the column name,
        # # so we convert the values to the appropriate column names
        # # if there is less than 20 columns in the remainder.
        # self.transformers_ = self._column_transformer.transformers_
        # for i, (name, transformer, columns) in enumerate(self.transformers_):
        #     if name == "remainder" and len(columns) < 20:
        #         # In this case, "columns" is a list of ints (the indices)
        #         columns: list[int]
        #         self.transformers_[i] = (
        #             name, transformer, self.feature_names_in_[columns].tolist()
        #         )
        if self._is_parallelized:
            return _merge_transformers(
                self._column_transformer.transformers_,
                self._map_from_to_expanded_transformers,
            )
        return self._column_transformer.transformers_

    @property
    def named_transformers_(self) -> Bunch:
        """Map transformer names to transformer objects.
        Read-only attribute to access any transformer by given name.
        Keys are transformer names and values are the fitted transformer
        objects.
        """
        return self._column_transformer.named_transformers_

    @property
    def sparse_output_(self) -> bool:
        """Whether the output of ``transform`` is sparse or dense.
        Boolean flag indicating whether the output of ``transform`` is a
        sparse matrix or a dense numpy array, which depends on the output
        of the individual transformers and the `sparse_threshold` keyword.
        """
        return self._column_transformer.sparse_output_

    @property
    def output_indices_(self) -> dict[str, slice]:
        """Map the transformer names to their input indices.
        A dictionary from each transformer name to a slice, where the slice
        corresponds to indices in the transformed output. This is useful to
        inspect which transformer is responsible for which transformed
        feature(s).
        """
        return self._column_transformer.output_indices_


@deprecated("Use TableVectorizer instead.")
class SuperVectorizer(TableVectorizer):
    """Deprecated name of TableVectorizer."""

    pass<|MERGE_RESOLUTION|>--- conflicted
+++ resolved
@@ -8,7 +8,6 @@
 from collections import Counter, defaultdict
 from itertools import chain
 from typing import Literal
-from warnings import warn
 
 import numpy as np
 import pandas as pd
@@ -177,7 +176,6 @@
     transformers : list of 3-tuples (str, Transformer or str, list of str)
         The collection of transformers to split, as tuples of
         (name, transformer, column).
-<<<<<<< HEAD
 
     Returns
     -------
@@ -187,18 +185,6 @@
     map_from_to_expanded_transformers : dict of str to list of str
         The mapping between the original transformer names and the name of the newly
         expanded transformers.
-=======
-    transformers_to_input_indices : dict of str to list of int, optional
-        The mapping of transformer names to the indices of the columns they were
-        fitted on. Should correspond to the `self._transformer_to_input_indices`
-        attribute. Only used when `during_fit` is False.
-    during_fit : bool, default=False
-        Whether the method is called during `fit_transform` (True) or
-        during `transform` (False). This is used to determine if the
-        transformers in `transformers` are fitted or not, i.e. whether
-        the `transformers` argument corresponds to the `self.transformers_` attribute
-        (when False) or the `self.transformers` attribute (when True).
->>>>>>> 887145da
     """
     new_transformers = []
     map_from_to_expanded_transformers = defaultdict(list)
@@ -229,26 +215,9 @@
     transformers : list of 3-tuples (str, Transformer or str, list of str)
         The collection of transformers to merge, as tuples of
         (name, transformer, column).
-<<<<<<< HEAD
     map_from_to_expanded_transformers : dict of str to list of str
         A correspondence between the original transformers and the expanded ones used
         in the `ColumnTransformer`.
-=======
-    is_fitted : bool
-        Whether the transformers are fitted or not, i.e. whether the
-        `transformers` argument corresponds to the `self.transformers_` attribute
-        (when True) or the `self.transformers` attribute (when False).
-    transformer_to_input_indices : dict of str to list of int, optional
-        The mapping of transformer names to the indices of the columns they were
-        fitted on. Should correspond to the `self._transformer_to_input_indices`
-        attribute. Only used when `is_fitted` is True.
-    """
-    new_transformers = []
-    new_transformer_to_input_indices = {} if is_fitted else transformer_to_input_indices
-    base_names = pd.unique(
-        pd.Series([name.split("_split_")[0] for name, _, _ in transformers])
-    )
->>>>>>> 887145da
 
     Returns
     -------
@@ -267,9 +236,9 @@
                 (original_name, *transformers_dict[original_name])
             )
         else:
-            transformers_to_merge, columns = zip(*[
-                transformers_dict[new_name] for new_name in new_names
-            ])
+            transformers_to_merge, columns = zip(
+                *[transformers_dict[new_name] for new_name in new_names]
+            )
             columns = list(chain.from_iterable(columns))
             merged_transformers.append(
                 (
