--- conflicted
+++ resolved
@@ -393,11 +393,7 @@
     >>> vectorizer.fit_transform(df)
     Traceback (most recent call last):
         ...
-<<<<<<< HEAD
-    ValueError: Column 'A' used twice in in specific_transformers, at indices 0 and 1.
-=======
     ValueError: Column 'A' used twice in 'specific_transformers', at indices 0 and 1.
->>>>>>> b1c689b7
 
     # noqa
     """
@@ -515,11 +511,7 @@
                     )
                 if c in specific_columns:
                     raise ValueError(
-<<<<<<< HEAD
-                        f"Column {c!r} used twice in in specific_transformers, "
-=======
                         f"Column {c!r} used twice in 'specific_transformers', "
->>>>>>> b1c689b7
                         f"at indices {specific_columns[c]} and {i}."
                     )
             specific_columns |= {c: i for c in cols}
