import enum
import traceback

from joblib.externals import cloudpickle

FITTED_PREDICTOR_METHODS = ("predict", "predict_proba", "decision_function", "score")
FITTED_ESTIMATOR_METHODS = FITTED_PREDICTOR_METHODS + ("transform",)
X_NAME = "_skrub_X"
Y_NAME = "_skrub_y"


class Sentinels(enum.Enum):
    NULL = "NULL"
<<<<<<< HEAD
    CROSS_VAL_DEFAULT_EXPR = "pipeline.expr"
    CROSS_VAL_DEFAULT_PIPELINE = "expr.skb.get_pipeline()"
    CROSS_VAL_DEFAULT_ENVIRONMENT = "expr.skb.get_data()"
=======
    OPTIONAL_VALUE = "value"
>>>>>>> ef5dbfd6

    def __repr__(self):
        return self.value

    def __str__(self):
        return self.value


NULL = Sentinels.NULL
<<<<<<< HEAD
CROSS_VAL_DEFAULT_EXPR = Sentinels.CROSS_VAL_DEFAULT_EXPR
CROSS_VAL_DEFAULT_PIPELINE = Sentinels.CROSS_VAL_DEFAULT_PIPELINE
CROSS_VAL_DEFAULT_ENVIRONMENT = Sentinels.CROSS_VAL_DEFAULT_ENVIRONMENT
=======
OPTIONAL_VALUE = Sentinels.OPTIONAL_VALUE
>>>>>>> ef5dbfd6


def simple_repr(expr):
    text = repr(expr).splitlines()[0].removeprefix("<").removesuffix(">")
    start, sep, rest = text.partition(" ")
    return f"{start.upper()}{sep}{rest}"


def attribute_error(obj, name, comment=None):
    msg = f"{obj.__class__.__name__!r} object has no attribute {name!r}"
    if comment:
        msg = f"{msg}.\n{comment}"
    raise AttributeError(msg)


class _CloudPickle:
    def __getstate__(self):
        try:
            state = dict(super().__getstate__())
        except AttributeError:
            # before python 3.11
            state = self.__dict__.copy()
        for k in self._cloudpickle_attributes:
            # TODO warn if cloudpickle has to pickle by value
            state[k] = cloudpickle.dumps(state[k])
        return state

    def __setstate__(self, state):
        for k in self._cloudpickle_attributes:
            state[k] = cloudpickle.loads(state[k])
        object.__setattr__(self, "__dict__", state)


def format_exception(e):
    """compatibility for python < 3.10"""
    return traceback.format_exception(type(e), e, e.__traceback__)


def format_exception_only(e):
    """compatibility for python < 3.10"""
    return traceback.format_exception_only(type(e), e)<|MERGE_RESOLUTION|>--- conflicted
+++ resolved
@@ -11,13 +11,10 @@
 
 class Sentinels(enum.Enum):
     NULL = "NULL"
-<<<<<<< HEAD
     CROSS_VAL_DEFAULT_EXPR = "pipeline.expr"
     CROSS_VAL_DEFAULT_PIPELINE = "expr.skb.get_pipeline()"
     CROSS_VAL_DEFAULT_ENVIRONMENT = "expr.skb.get_data()"
-=======
     OPTIONAL_VALUE = "value"
->>>>>>> ef5dbfd6
 
     def __repr__(self):
         return self.value
@@ -27,13 +24,10 @@
 
 
 NULL = Sentinels.NULL
-<<<<<<< HEAD
 CROSS_VAL_DEFAULT_EXPR = Sentinels.CROSS_VAL_DEFAULT_EXPR
 CROSS_VAL_DEFAULT_PIPELINE = Sentinels.CROSS_VAL_DEFAULT_PIPELINE
 CROSS_VAL_DEFAULT_ENVIRONMENT = Sentinels.CROSS_VAL_DEFAULT_ENVIRONMENT
-=======
 OPTIONAL_VALUE = Sentinels.OPTIONAL_VALUE
->>>>>>> ef5dbfd6
 
 
 def simple_repr(expr):
