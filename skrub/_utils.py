--- conflicted
+++ resolved
@@ -185,9 +185,6 @@
             for k, v in kwargs.items()
             if k not in defaults or defaults[k] != v
         ]
-<<<<<<< HEAD
-    )
-=======
     )
 
 
@@ -209,5 +206,4 @@
             "miscellaneous/plot_set_output.html"
             " for details."
         )
-    raise TypeError(message)
->>>>>>> d8415265
+    raise TypeError(message)