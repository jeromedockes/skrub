--- conflicted
+++ resolved
@@ -1,10 +1,8 @@
 from datetime import datetime, timezone
-<<<<<<< HEAD
-
-try:
-    import pandas as pd
-except ImportError:
-    pass
+
+import pandas as pd
+from sklearn.utils.validation import check_is_fitted
+
 try:
     import polars as pl
 except ImportError:
@@ -43,50 +41,6 @@
 def _is_date_polars(column):
     return (column.dt.date() == column).all()
 
-=======
-
-import pandas as pd
-from sklearn.utils.validation import check_is_fitted
-
-try:
-    import polars as pl
-except ImportError:
-    pass
-
-from . import _dataframe as sbd
-from ._dispatch import dispatch
-from ._on_each_column import RejectColumn, SingleColumnTransformer
-
-__all__ = ["DatetimeEncoder"]
-
-_TIME_LEVELS = [
-    "year",
-    "month",
-    "day",
-    "hour",
-    "minute",
-    "second",
-    "microsecond",
-    "nanosecond",
-]
-
-
-@dispatch
-def _is_date(column):
-    raise NotImplementedError()
-
-
-@_is_date.specialize("pandas")
-def _is_date_pandas(column):
-    column = sbd.drop_nulls(column)
-    return (column.dt.date == column).all()
-
-
-@_is_date.specialize("polars")
-def _is_date_polars(column):
-    return (column.dt.date() == column).all()
-
->>>>>>> b1c689b7
 
 @dispatch
 def _get_dt_feature(column, feature):
@@ -118,21 +72,12 @@
 class DatetimeEncoder(SingleColumnTransformer):
     """
     Extract temporal features such as month, day of the week, … from a datetime column.
-<<<<<<< HEAD
 
     All extracted features are provided as float32 columns.
 
     No timezone conversion is performed: if the input column is timezone aware, the
     extracted features will be in the column's timezone.
 
-=======
-
-    All extracted features are provided as float32 columns.
-
-    No timezone conversion is performed: if the input column is timezone aware, the
-    extracted features will be in the column's timezone.
-
->>>>>>> b1c689b7
     An input column that does not have a Date or Datetime dtype will be
     rejected by raising a ``RejectColumn`` exception. See ``ToDatetime`` for
     converting strings to proper datetimes. **Note:** the ``TableVectorizer``
@@ -359,10 +304,7 @@
         transformed : DataFrame
             The extracted features.
         """
-<<<<<<< HEAD
-=======
         check_is_fitted(self, "extracted_features_")
->>>>>>> b1c689b7
         name = sbd.name(column)
         all_extracted = []
         for feature in self.extracted_features_:
