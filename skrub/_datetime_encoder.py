--- conflicted
+++ resolved
@@ -9,24 +9,11 @@
 except ImportError:
     pass
 
-<<<<<<< HEAD
-from sklearn.base import BaseEstimator, TransformerMixin
-from sklearn.pipeline import make_pipeline
-
-from . import _dataframe as sbd
-from . import _selectors as s
-from ._check_input import CheckInputDataFrame
-from ._dispatch import dispatch
-from ._exceptions import RejectColumn
-from ._to_datetime import ToDatetime
-from ._wrap_transformer import wrap_transformer
-=======
 from . import _dataframe as sbd
 from ._dispatch import dispatch
 from ._on_each_column import RejectColumn, SingleColumnTransformer
 
 __all__ = ["DatetimeEncoder"]
->>>>>>> d8415265
 
 _TIME_LEVELS = [
     "year",
@@ -60,22 +47,6 @@
 def _get_dt_feature(column, feature):
     raise NotImplementedError()
 
-<<<<<<< HEAD
-
-@_get_dt_feature.specialize("pandas")
-def _get_dt_feature_pandas(column, feature):
-    if feature == "total_seconds":
-        if column.dt.tz is None:
-            epoch = datetime(1970, 1, 1)
-        else:
-            epoch = datetime(1970, 1, 1, tzinfo=timezone.utc)
-        return ((column - epoch) / pd.Timedelta("1s")).astype("float32")
-    assert feature in _TIME_LEVELS + ["day_of_the_week"]
-    feature = {"day_of_the_week": "day_of_week"}.get(feature, feature)
-    return getattr(column.dt, feature)
-
-
-=======
 
 @_get_dt_feature.specialize("pandas")
 def _get_dt_feature_pandas(column, feature):
@@ -91,66 +62,10 @@
     return getattr(column.dt, feature)
 
 
->>>>>>> d8415265
 @_get_dt_feature.specialize("polars")
 def _get_dt_feature_polars(column, feature):
     if feature == "total_seconds":
         return (column.dt.timestamp(time_unit="ms") / 1000).cast(pl.Float32)
-<<<<<<< HEAD
-    assert feature in _TIME_LEVELS + ["day_of_the_week"]
-    feature = {"day_of_the_week": "weekday"}.get(feature, feature)
-    return getattr(column.dt, feature)()
-
-
-class EncodeDatetime(BaseEstimator):
-    __single_column_transformer__ = True
-
-    def __init__(
-        self, resolution="hour", add_day_of_the_week=False, add_total_seconds=True
-    ):
-        self.resolution = resolution
-        self.add_day_of_the_week = add_day_of_the_week
-        self.add_total_seconds = add_total_seconds
-
-    def _check_params(self):
-        allowed = _TIME_LEVELS + [None]
-        if self.resolution not in allowed:
-            raise ValueError(
-                f"'resolution' options are {allowed}, got {self.resolution!r}."
-            )
-
-    def fit_transform(self, column):
-        self._check_params()
-        if not sbd.is_any_date(column):
-            raise RejectColumn(
-                f"Column {sbd.name(column)!r} does not have Date or Datetime dtype."
-            )
-        if self.resolution is None:
-            self.extracted_features_ = []
-        else:
-            idx_level = _TIME_LEVELS.index(self.resolution)
-            if _is_date(column):
-                idx_level = min(idx_level, _TIME_LEVELS.index("day"))
-            self.extracted_features_ = _TIME_LEVELS[: idx_level + 1]
-        if self.add_total_seconds:
-            self.extracted_features_.append("total_seconds")
-        if self.add_day_of_the_week:
-            self.extracted_features_.append("day_of_the_week")
-        return self.transform(column)
-
-    def transform(self, column):
-        name = sbd.name(column)
-        all_extracted = []
-        for feature in self.extracted_features_:
-            extracted = _get_dt_feature(column, feature).rename(f"{name}_{feature}")
-            extracted = sbd.to_float32(extracted)
-            all_extracted.append(extracted)
-        return all_extracted
-
-    def fit(self, column):
-        self.fit_transform(column)
-        return self
-=======
     assert feature in _TIME_LEVELS + ["weekday"]
     return getattr(column.dt, feature)()
 
@@ -158,18 +73,11 @@
 class DatetimeEncoder(SingleColumnTransformer):
     """
     Extract temporal features such as month, day of the week, … from a datetime column.
->>>>>>> d8415265
 
     All extracted features are provided as float32 columns.
 
-<<<<<<< HEAD
-class DatetimeEncoder(TransformerMixin, BaseEstimator, auto_wrap_output_keys=()):
-    """Transforms each datetime column into several numeric columns \
-    for temporal features (e.g. year, month, day...).
-=======
     No timezone conversion is performed: if the input column is timezone aware, the
     extracted features will be in the column's timezone.
->>>>>>> d8415265
 
     An input column that does not have a Date or Datetime dtype will be
     rejected by raising a ``RejectColumn`` exception. See ``ToDatetime`` for
@@ -194,30 +102,6 @@
         (Sunday).
 
     add_total_seconds : bool, default=True
-<<<<<<< HEAD
-        Add the total number of seconds since Epoch.
-
-    parse_string_columns : bool, default=True
-        Attempt to convert columns converting strings (such as "02/02/2024") to
-        datetimes, before extracting features. If False, only columns with
-        dtype Date or Datetime are considered.
-
-    Attributes
-    ----------
-    input_to_outputs_: dict
-        Maps each column name in the input dataframe to the list of
-        corresponding column names (features extracted from the input column)
-        in the output dataframe.
-        Only contains the names of columns that were actually processed by this
-        transformers, that is, datetime columns.
-
-    all_outputs_: list[str]
-        The column names in the transformer's output (all column names,
-        including those that were not modified).
-
-    n_features_out_ : int
-        Number of features of the transformer' output.
-=======
         Add the total number of seconds since the Unix epoch (00:00:00 UTC on 1
         January 1970).
 
@@ -226,7 +110,6 @@
     extracted_features_ : list of strings
         The features that are extracted, a subset of ["year", …, "nanosecond",
         "weekday", "total_seconds"]
->>>>>>> d8415265
 
     See Also
     --------
@@ -236,35 +119,6 @@
     Examples
     --------
     >>> import pandas as pd
-<<<<<<< HEAD
-    >>> from skrub import DatetimeEncoder
-    >>> enc = DatetimeEncoder(add_total_seconds=False)
-    >>> X = pd.DataFrame(
-    ...     {"birthday": ["2022-10-15", "2021-12-25", "2020-05-18", "2019-10-15"]}
-    ... )
-    >>> enc.fit(X)
-    DatetimeEncoder(add_total_seconds=False)
-
-    The encoder will output a transformed array
-    with four columns ("year", "month", "day", "hour"):
-
-    >>> enc.transform(X)
-       birthday_year  birthday_month  birthday_day
-    0         2022.0            10.0          15.0
-    1         2021.0            12.0          25.0
-    2         2020.0             5.0          18.0
-    3         2019.0            10.0          15.0
-    """
-
-    def __init__(
-        self,
-        *,
-        resolution="hour",
-        add_day_of_the_week=False,
-        add_total_seconds=True,
-        parse_string_columns=True,
-    ):
-=======
 
     >>> login = pd.to_datetime(
     ...     pd.Series(["2024-05-13T12:05:36", None, "2024-05-15T13:46:02"], name="login")
@@ -399,110 +253,9 @@
     """
 
     def __init__(self, resolution="hour", add_weekday=False, add_total_seconds=True):
->>>>>>> d8415265
         self.resolution = resolution
         self.add_weekday = add_weekday
         self.add_total_seconds = add_total_seconds
-<<<<<<< HEAD
-        self.parse_string_columns = parse_string_columns
-
-    def fit(self, X, y=None):
-        """Fit the encoder to a dataframe.
-
-        Parameters
-        ----------
-        X : DataFrame
-            Input data. Columns that are not of the dtype Date or Datetime (and
-            cannot be converted to Datetime, when ``parse_string_columns`` is
-            ``True``), will be passed through unchanged.
-        y : None
-            Unused, only here for compatibility with scikit-learn.
-
-        Returns
-        -------
-        DatetimeEncoder
-            The fitted encoder.
-        """
-        self.fit_transform(X, y)
-        return self
-
-    def fit_transform(self, X, y=None):
-        """Fit the encoder to a dataframe and transform the dataframe.
-
-        Parameters
-        ----------
-        X : DataFrame
-            Input data. Columns that are not of the dtype Date or Datetime (and
-            cannot be converted to such, when ``parse_string_columns`` is
-            ``True``), will be passed through unchanged.
-        y : None
-            Unused, only here for compatibility with scikit-learn.
-
-        Returns
-        -------
-        DataFrame
-            The transformed dataframe.
-        """
-        steps = [CheckInputDataFrame()]
-        if self.parse_string_columns:
-            self._to_datetime = wrap_transformer(ToDatetime(), s.all())
-            steps.append(self._to_datetime)
-        column_encoder = EncodeDatetime(
-            resolution=self.resolution,
-            add_day_of_the_week=self.add_day_of_the_week,
-            add_total_seconds=self.add_total_seconds,
-        )
-        self._encoder = wrap_transformer(column_encoder, s.all())
-        steps.append(self._encoder)
-        self.pipeline_ = make_pipeline(*steps)
-        output = self.pipeline_.fit_transform(X)
-        if self.parse_string_columns:
-            self.datetime_formats_ = {
-                c: t.datetime_format_
-                for (c, t) in self._to_datetime.transformers_.items()
-            }
-        self.all_outputs_ = sbd.column_names(output)
-        self.n_features_out_ = len(self.all_outputs_)
-        self.input_to_outputs_ = self._encoder.input_to_outputs_
-        return output
-
-    def transform(self, X):
-        """Transform a dataframe.
-
-        Parameters
-        ----------
-        X : DataFrame
-            Input data. Columns that are not of the dtype Date or Datetime (and
-            cannot be converted to Datetime, when ``parse_string_columns`` is
-            ``True``), will be passed through unchanged.
-
-        Returns
-        -------
-        DataFrame
-            The transformed dataframe.
-        """
-        return self.pipeline_.transform(X)
-
-    def get_feature_names_out(self):
-        """Return the column names of the output of ``transform`` as a list of strings.
-
-        Returns
-        -------
-        list of strings
-            The column names.
-        """
-        return self.all_outputs_
-
-    def _more_tags(self):
-        """
-        Used internally by sklearn to ease the estimator checks.
-        """
-        return {
-            "X_types": ["2darray", "categorical"],
-            "allow_nan": True,
-            "_xfail_checks": {"check_dtype_object": "Specific datetime error."},
-        }
-=======
 
     def fit_transform(self, column, y=None):
         """Fit the encoder and transform a column.
@@ -565,5 +318,4 @@
         if self.resolution not in allowed:
             raise ValueError(
                 f"'resolution' options are {allowed}, got {self.resolution!r}."
-            )
->>>>>>> d8415265
+            )