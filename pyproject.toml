--- conflicted
+++ resolved
@@ -47,14 +47,9 @@
     'ignore:.*Attribute n is deprecated.*:DeprecationWarning',
     # FIXME we need to decided what to do with pyarrow that is required by pandas >= 3.0
     'ignore:(?s).*Pyarrow will become a required dependency of pandas.*:DeprecationWarning',
-<<<<<<< HEAD
-    # warning arising from old pandas is_in
-    'ignore:.*np.find_common_type is deprecated.*'
-=======
     # accessing .values on a pandas dataframe raises this warning after numpy 1.25;
     # should be addressed in pandas
     'ignore:np.find_common_type is deprecated.*:DeprecationWarning'
->>>>>>> 6d18147d
 ]
 addopts = "--doctest-modules"
 doctest_optionflags = "NORMALIZE_WHITESPACE ELLIPSIS"