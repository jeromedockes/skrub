--- conflicted
+++ resolved
@@ -32,18 +32,7 @@
 
 skrub provides high-level tools for joining dataframes (``Joiner``, ``AggJoiner``, ...),
 encoding columns (``MinHashEncoder``, ``ToCategorical``, ...), building a pipeline
-<<<<<<< HEAD
-(``TableVectorizer``, ``tabular_learner``, ...), and explore interactively your data (``TableReport``).
-
-.. figure::
-   https://github.com/rcap107/skrub-datasets/blob/master/data/output.gif?raw=true
-   :alt: An animation showing how TableReport works
-
-   An animation showing how TableReport works
-=======
 (``TableVectorizer``, ``tabular_learner``, ...), and exploring interactively your data (``TableReport``).
->>>>>>> 8a542bbe
-
 
 >>> from skrub.datasets import fetch_employee_salaries
 >>> dataset = fetch_employee_salaries()
